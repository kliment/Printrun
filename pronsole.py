--- conflicted
+++ resolved
@@ -130,8 +130,6 @@
 
     #print "Total Duration: " #, time.strftime('%H:%M:%S', time.gmtime(totalduration))
     return "{0:d} layers, ".format(int(layercount)) + str(datetime.timedelta(seconds = int(totalduration)))
-<<<<<<< HEAD
-=======
 
 def confirm():
    y_or_n = raw_input("y/n: ")
@@ -140,7 +138,6 @@
    elif y_or_n != "n":
       return confirm()
    return False
->>>>>>> a0f75e85
 
 class Settings:
     #def _temperature_alias(self): return {"pla":210, "abs":230, "off":0}
@@ -195,10 +192,7 @@
         except AttributeError:
             pass
         return value
-<<<<<<< HEAD
-
-=======
->>>>>>> a0f75e85
+
     def _tabcomplete(self, key):
         try:
             return getattr(self, "_%s_list"%key)()
@@ -212,8 +206,6 @@
     
     def _all_settings(self):
         return dict([(k, getattr(self, k)) for k in self.__dict__.keys() if not k.startswith("_")])
-<<<<<<< HEAD
-=======
 
 class Status:
 
@@ -243,26 +235,17 @@
         return self.extruder_temp != 0
 
 
->>>>>>> a0f75e85
-
 class pronsole(cmd.Cmd):
     def __init__(self):
         cmd.Cmd.__init__(self)
         if not READLINE:
             self.completekey = None
-<<<<<<< HEAD
-        self.p = printcore.printcore()
-        self.p.recvcb = self.recvcb
-        self.recvlisteners = []
-        self.prompt = "PC>"
-=======
         self.status = Status()
         self.dynamic_temp = False
         self.p = printcore.printcore()
         self.p.recvcb = self.recvcb
         self.recvlisteners = []
         self.in_macro = False
->>>>>>> a0f75e85
         self.p.onlinecb = self.online
         self.f = None
         self.listing = 0
@@ -301,8 +284,7 @@
         self.webrequested = False
         self.web_config = None
         self.web_auth_config = None
-<<<<<<< HEAD
-=======
+
         self.promptstrs = {"offline" : "%(bold)suninitialized>%(normal)s ",
                           "fallback" : "%(bold)sPC>%(normal)s ", 
                           "macro"    : "%(bold)s..>%(normal)s ",
@@ -352,7 +334,6 @@
             self.p.send_now("M105")
         self.prompt = self.promptf()
         return stop
->>>>>>> a0f75e85
 
     def set_temp_preset(self, key, value):
         if not key.startswith("bed"):
@@ -413,12 +394,8 @@
 
     def end_macro(self):
         if self.__dict__.has_key("onecmd"): del self.onecmd # remove override
-<<<<<<< HEAD
-        self.prompt = "PC>"
-=======
         self.in_macro = False
         self.prompt = self.promptf()
->>>>>>> a0f75e85
         if self.cur_macro_def!="":
             self.macros[self.cur_macro_name] = self.cur_macro_def
             macro = self.compile_macro(self.cur_macro_name, self.cur_macro_def)
@@ -470,12 +447,8 @@
         self.cur_macro_name = macro_name
         self.cur_macro_def = ""
         self.onecmd = self.hook_macro # override onecmd temporarily
-<<<<<<< HEAD
-        self.prompt = "..>"
-=======
         self.in_macro = False
         self.prompt = self.promptf()
->>>>>>> a0f75e85
 
     def delete_macro(self, macro_name):
         if macro_name in self.macros.keys():
@@ -947,10 +920,7 @@
     def recvcb(self, l):
         if "T:" in l:
             self.tempreadings = l
-<<<<<<< HEAD
-=======
             self.status.update_tempreading(l)
->>>>>>> a0f75e85
         tstring = l.rstrip()
         if(tstring!="ok" and not tstring.startswith("ok T") and not tstring.startswith("T:") and not self.listing and not self.monitoring):
             if tstring[:5] == "echo:":
@@ -988,29 +958,17 @@
     def help_help(self):
         self.do_help("")
 
-<<<<<<< HEAD
-    def tempcb(self, l):
-        if "T:" in l:
-            print l.replace("\r", "").replace("T", "Hotend").replace("B", "Bed").replace("\n", "").replace("ok ", "")
-
-    def do_gettemp(self, l):
-=======
     def do_gettemp(self, l):
         if "dynamic" in l:
             self.dynamic_temp = True
->>>>>>> a0f75e85
         if self.p.online:
             self.p.send_now("M105")
             time.sleep(0.75)
-<<<<<<< HEAD
-            self.recvlisteners.remove(self.tempcb)
-=======
             if not self.status.bed_enabled:
                 print "Hotend: %s/%s" % (self.status.extruder_temp, self.status.extruder_temp_target)
             else:
                 print "Hotend: %s/%s" % (self.status.extruder_temp, self.status.extruder_temp_target)
                 print "Bed:    %s/%s" % (self.status.bed_temp, self.status.bed_temp_target)
->>>>>>> a0f75e85
 
     def help_gettemp(self):
         print "Read the extruder and bed temperature."
@@ -1202,8 +1160,6 @@
         print "reverse -5 - EXTRUDES 5mm of filament at 300mm/min (5mm/s)"
 
     def do_exit(self, l):
-<<<<<<< HEAD
-=======
         if self.status.extruder_temp_target != 0:
             print "Setting extruder temp to 0"
         self.p.send_now("M104 S0.0")
@@ -1211,7 +1167,6 @@
             if self.status.bed_temp_taret != 0:
                 print "Setting bed temp to 0"
             self.p.send_now("M140 S0.0")
->>>>>>> a0f75e85
         print "Disconnecting from printer..."
         print self.p.printing
         if self.p.printing:
@@ -1242,10 +1197,7 @@
                 print "Invalid period given."
         print "Updating values every %f seconds."%(interval,)
         self.monitoring = 1
-<<<<<<< HEAD
-=======
         prev_msg_len = 0
->>>>>>> a0f75e85
         try:
             while True:
                 self.p.send_now("M105")
@@ -1253,17 +1205,6 @@
                     self.p.send_now("M27")
                 time.sleep(interval)
                 #print (self.tempreadings.replace("\r", "").replace("T", "Hotend").replace("B", "Bed").replace("\n", "").replace("ok ", ""))
-<<<<<<< HEAD
-                if(self.p.printing):
-                    print "Print progress: ", 100*float(self.p.queueindex)/len(self.p.mainqueue), "%"
-
-                if(self.sdprinting):
-                    print "SD print progress: ", self.percentdone, "%"
-
-        except:
-            print "Done monitoring."
-            pass
-=======
                 if self.p.printing:
                     preface  = "Print progress: "
                     progress = 100*float(self.p.queueindex)/len(self.p.mainqueue)
@@ -1277,7 +1218,6 @@
                 prev_msg_len = len(prev_msg)
         except KeyboardInterrupt:
             print "Done monitoring."
->>>>>>> a0f75e85
         self.monitoring = 0
 
     def help_monitor(self):
@@ -1389,8 +1329,6 @@
                 self.onecmd(a)
                 self.processing_args = False
 
-<<<<<<< HEAD
-=======
 
     # We replace this function, defined in cmd.py .
     # It's default behavior with reagrds to Ctr-C
@@ -1453,8 +1391,6 @@
                 except ImportError:
                     pass
 
-
->>>>>>> a0f75e85
 if __name__ == "__main__":
 
     interp = pronsole()
