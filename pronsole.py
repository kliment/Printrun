--- conflicted
+++ resolved
@@ -621,33 +621,21 @@
 
     def help_disconnect(self):
         print "Disconnects from the printer"
-<<<<<<< HEAD
-
-    def do_load(self, l):
-        if len(l) == 0:
-=======
     
     def do_load(self,l):
-      self._do_load(l)
+        self._do_load(l)
 
     def _do_load(self,l):
         if len(l)==0:
->>>>>>> 7da8a713
             print "No file name given."
             return
         print "Loading file:"+l
         if not(os.path.exists(l)):
             print "File not found!"
             return
-<<<<<<< HEAD
         self.f = [i.replace("\n", "").replace("\r", "") for i in open(l)]
         self.filename = l
         print "Loaded ", l, ", ", len(self.f)," lines."
-=======
-        self.f=[i.replace("\n","").replace("\r","") for i in open(l)]
-        self.filename=l
-        print "Loaded ",l,", ",len(self.f)," lines."
->>>>>>> 7da8a713
 
     def complete_load(self, text, line, begidx, endidx):
         s = line.split()
