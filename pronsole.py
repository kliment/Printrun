--- conflicted
+++ resolved
@@ -252,6 +252,7 @@
         self.settings._bedtemp_abs_cb = self.set_temp_preset
         self.settings._bedtemp_pla_cb = self.set_temp_preset
         self.monitoring = 0
+        self.silent = False
         self.helpdict = {}
         self.helpdict["baudrate"] = _("Communications Speed (default: 115200)")
         self.helpdict["bedtemp_abs"] = _("Heated Build Platform temp for ABS (default: 110 deg C)")
@@ -266,11 +267,6 @@
         self.helpdict["z_feedrate"] = _("Feedrate for Control Panel Moves in Z (default: 200mm/min)")
         self.helpdict["final_command"] = _("Executable to run when the print is finished")
         self.commandprefixes='MGT$'
-<<<<<<< HEAD
-
-    def log(self, *msg):
-        print ''.join(str(i) for i in msg)
-=======
         self.webrequested = False
         self.web_config = None
         self.web_auth_config = None
@@ -278,6 +274,9 @@
                           "fallback" : "%(bold)sPC>%(normal)s ", 
                           "macro"    : "%(bold)s..>%(normal)s ",
                           "online"   : "%(bold)sT:%(extruder_temp_fancy)s %(progress_fancy)s >%(normal)s "}
+
+    def log(self, *msg):
+        print ''.join(str(i) for i in msg)
 
     def promptf(self):
         """A function to generate prompts so that we can do dynamic prompts. """
@@ -323,7 +322,6 @@
             self.p.send_now("M105")
         self.prompt = self.promptf()
         return stop
->>>>>>> b4f620a0
 
     def set_temp_preset(self, key, value):
         if not key.startswith("bed"):
@@ -351,16 +349,11 @@
         return baselist+glob.glob('/dev/ttyUSB*') + glob.glob('/dev/ttyACM*') +glob.glob("/dev/tty.*")+glob.glob("/dev/cu.*")+glob.glob("/dev/rfcomm*")
 
     def online(self):
-<<<<<<< HEAD
-        self.log("printer is now online")
+        self.log("\rPrinter is now online")
         self.write_prompt()
 
     def write_prompt(self):
-        sys.stdout.write(self.prompt)
-=======
-        print "\rPrinter is now online"
         sys.stdout.write(self.promptf())
->>>>>>> b4f620a0
         sys.stdout.flush()
 
     def help_help(self, l):
@@ -623,12 +616,8 @@
             del rci, rco
 
     def preloop(self):
-<<<<<<< HEAD
         self.log("Welcome to the printer console! Type \"help\" for a list of available commands.")
-=======
-        print "Welcome to the printer console! Type \"help\" for a list of available commands."
         self.prompt = self.promptf()
->>>>>>> b4f620a0
         cmd.Cmd.preloop(self)
 
     def do_connect(self, l):
@@ -922,22 +911,14 @@
     def recvcb(self, l):
         if "T:" in l:
             self.tempreadings = l
-<<<<<<< HEAD
-
-        tstring = l.rstrip()
-        if(tstring!="ok" and not tstring.startswith("ok T") and not tstring.startswith("T:") and not self.listing and not self.monitoring):
-            self.log(tstring)
-            self.write_prompt()
-=======
             self.status.update_tempreading(l)
         tstring = l.rstrip()
         if(tstring!="ok" and not tstring.startswith("ok T") and not tstring.startswith("T:") and not self.listing and not self.monitoring):
             if tstring[:5] == "echo:":
                 tstring = tstring[5:].lstrip()
-            print "\r" + tstring.ljust(15)
+            if self.silent == False: print "\r" + tstring.ljust(15)
             sys.stdout.write(self.promptf())
             sys.stdout.flush()
->>>>>>> b4f620a0
         for i in self.recvlisteners:
             i(l)
 
@@ -968,13 +949,10 @@
     def help_help(self):
         self.do_help("")
 
-<<<<<<< HEAD
     def tempcb(self, l):
         if "T:" in l:
             self.log(l.replace("\r", "").replace("T", "Hotend").replace("B", "Bed").replace("\n", "").replace("ok ", ""))
 
-=======
->>>>>>> b4f620a0
     def do_gettemp(self, l):
         if "dynamic" in l:
             self.dynamic_temp = True
@@ -1177,11 +1155,6 @@
         self.log("reverse -5 - EXTRUDES 5mm of filament at 300mm/min (5mm/s)")
 
     def do_exit(self, l):
-<<<<<<< HEAD
-        self.log("Disconnecting from printer...")
-        self.p.disconnect()
-        self.log("Exiting program. Goodbye!")
-=======
         if self.status.extruder_temp_target != 0:
             print "Setting extruder temp to 0"
         self.p.send_now("M104 S0.0")
@@ -1189,16 +1162,15 @@
             if self.status.bed_temp_taret != 0:
                 print "Setting bed temp to 0"
             self.p.send_now("M140 S0.0")
-        print "Disconnecting from printer..."
+        self.log("Disconnecting from printer...")
         print self.p.printing
         if self.p.printing:
             print "Are you sure you want to exit while printing?"
             print "(this will terminate the print)."
             if not confirm():
                 return False
-        print "Exiting program. Goodbye!"
+        self.log("Exiting program. Goodbye!")
         self.p.disconnect()
->>>>>>> b4f620a0
         return True
 
     def help_exit(self):
@@ -1209,14 +1181,10 @@
         if not self.p.online:
             self.log("printer is not online. Please connect first.")
             return
-<<<<<<< HEAD
+        if not (self.p.printing or self.sdprinting):
+            self.log("Printer not printing. Please print something before monitoring.")
+            return
         self.log("Monitoring printer, use ^C to interrupt.")
-=======
-        if not (self.p.printing or self.sdprinting):
-            print "Printer not printing. Please print something before monitoring."
-            return
-        print "Monitoring printer, use ^C to interrupt."
->>>>>>> b4f620a0
         if len(l):
             try:
                 interval = float(l)
@@ -1231,18 +1199,6 @@
                 if(self.sdprinting):
                     self.p.send_now("M27")
                 time.sleep(interval)
-<<<<<<< HEAD
-                #self.log((self.tempreadings.replace("\r", "").replace("T", "Hotend").replace("B", "Bed").replace("\n", "").replace("ok ", "")))
-                if(self.p.printing):
-                    self.log("print progress: ", 100*float(self.p.queueindex)/len(self.p.mainqueue), "%")
-
-                if(self.sdprinting):
-                    self.log("SD print progress: ", self.percentdone, "%")
-
-        except:
-            self.log("Done monitoring.")
-            pass
-=======
                 #print (self.tempreadings.replace("\r", "").replace("T", "Hotend").replace("B", "Bed").replace("\n", "").replace("ok ", ""))
                 if self.p.printing:
                     preface  = "Print progress: "
@@ -1252,12 +1208,12 @@
                     progress = self.percentdone
                 progress = int(progress*10)/10.0 #limit precision
                 prev_msg = preface + str(progress) + "%"
-                sys.stdout.write("\r" + prev_msg.ljust(prev_msg_len))
-                sys.stdout.flush()
+                if self.silent == False:
+                    sys.stdout.write("\r" + prev_msg.ljust(prev_msg_len))
+                    sys.stdout.flush()
                 prev_msg_len = len(prev_msg)
         except KeyboardInterrupt:
-            print "Done monitoring."
->>>>>>> b4f620a0
+            if self.silent == False: print "Done monitoring."
         self.monitoring = 0
 
     def help_monitor(self):
