--- conflicted
+++ resolved
@@ -19,16 +19,11 @@
     def __init__(self,f,size=(600,600),build_dimensions=[200,200,100,0,0,0],grid=(10,50),extrusion_width=0.5):
         wx.Frame.__init__(self,None,title="Gcode view, shift to move view, mousewheel to set layer",size=(size[0],size[1]))
         self.p=gviz(self,size=size,build_dimensions=build_dimensions,grid=grid,extrusion_width=extrusion_width)
-<<<<<<< HEAD
-        
+
         # Set up a status bar for displaying info  (Jezmy)
         self.CreateStatusBar(1);
         self.SetStatusText("Layer number and Z position show here when you scroll");
         
-=======
-        self.CreateStatusBar(1);
-        self.SetStatusText("Layer number and Z position show here when you scroll");
->>>>>>> 92cba52d
         s=time.time()
         #print time.time()-s
         self.initpos=[0,0]
@@ -133,29 +128,16 @@
     def layerup(self):
         if(self.layerindex+1<len(self.layers)):
             self.layerindex+=1
-<<<<<<< HEAD
             # Display layer info on statusbar (Jezmy)
             self.parent.SetStatusText("Layer "+str(self.layerindex +1)+" - Going Up - Z = "+str(self.layers[self.layerindex])+" mm",0)
-=======
-            self.parent.SetStatusText("Layer "+str(self.layerindex +1)+" - Going Up - Z = "+str(self.layers[self.layerindex])+" mm",0)
-
-    #        self.parent.setstatustext("Layer = "+str(self.layerindex) , 0)
->>>>>>> 92cba52d
             self.repaint()
             self.Refresh()
     
     def layerdown(self):
         if(self.layerindex>0):
-<<<<<<< HEAD
             self.layerindex-=1            
             # Display layer info on statusbar (Jezmy)
             self.parent.SetStatusText("Layer "+str(self.layerindex + 1)+" - Going Down - Z = "+str(self.layers[self.layerindex])+ " mm",0)
-=======
-            self.layerindex-=1
-            self.parent.SetStatusText("Layer "+str(self.layerindex + 1)+" - Going Down - Z = "+str(self.layers[self.layerindex])+ " mm",0)
-
-          #  self.parent.setstatustext("Layer = "+str(self.layerindex), 0)
->>>>>>> 92cba52d
             self.repaint()
             self.Refresh()
     
