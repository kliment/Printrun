#!/usr/bin/env python

# This file is part of the Printrun suite.
#
# Printrun is free software: you can redistribute it and/or modify
# it under the terms of the GNU General Public License as published by
# the Free Software Foundation, either version 3 of the License, or
# (at your option) any later version.
#
# Printrun is distributed in the hope that it will be useful,
# but WITHOUT ANY WARRANTY; without even the implied warranty of
# MERCHANTABILITY or FITNESS FOR A PARTICULAR PURPOSE.  See the
# GNU General Public License for more details.
#
# You should have received a copy of the GNU General Public License
# along with Printrun.  If not, see <http://www.gnu.org/licenses/>.

from serial import Serial, SerialException
from threading import Thread
from select import error as SelectError
import time, getopt, sys
import platform, os
from GCodeAnalyzer import GCodeAnalyzer

def control_ttyhup(port, disable_hup):
    """Controls the HUPCL"""
    if platform.system() == "Linux":
        if disable_hup:
            os.system("stty -F %s -hup" % port)
        else:
            os.system("stty -F %s hup" % port)

def enable_hup(port):
    control_ttyhup(port, False)

def disable_hup(port):
    control_ttyhup(port, True)

class printcore():
    def __init__(self, port = None, baud = None):
        """Initializes a printcore instance. Pass the port and baud rate to connect immediately
        """
        self.baud = None
        self.port = None
        self.printer = None #Serial instance connected to the printer, None when disconnected
        self.clear = 0 #clear to send, enabled after responses
        self.online = False #The printer has responded to the initial command and is active
        self.printing = False #is a print currently running, true if printing, false if paused
        self.mainqueue = []
        self.priqueue = []
        self.queueindex = 0
        self.lineno = 0
        self.resendfrom = -1
        self.paused = False
        self.sentlines = {}
        self.log = []
        self.sent = []
        self.tempcb = None #impl (wholeline)
        self.recvcb = None #impl (wholeline)
        self.sendcb = None #impl (wholeline)
        self.errorcb = None #impl (wholeline)
        self.startcb = None #impl ()
        self.endcb = None #impl ()
        self.onlinecb = None #impl ()
        self.loud = False #emit sent and received lines to terminal
        self.greetings = ['start','Grbl ']
        self.wait = 0 # default wait period for send(), send_now()
        self.read_thread = None
        self.stop_read_thread = False
        self.print_thread = None
        if port is not None and baud is not None:
            self.connect(port, baud)
        self.analyzer = GCodeAnalyzer()
        self.xy_feedrate = None
        self.z_feedrate = None
        self.pronterface = None
        
    def disconnect(self):
        """Disconnects from printer and pauses the print
        """
        if self.printer:
            if self.read_thread:
                self.stop_read_thread = True
                self.read_thread.join()
                self.read_thread = None
            self.printer.close()
        self.printer = None
        self.online = False
        self.printing = False

    def connect(self, port = None, baud = None):
        """Set port and baudrate if given, then connect to printer
        """
        if self.printer:
            self.disconnect()
        if port is not None:
            self.port = port
        if baud is not None:
            self.baud = baud
        if self.port is not None and self.baud is not None:
            disable_hup(self.port)
            self.printer = Serial(port = self.port, baudrate = self.baud, timeout = 0.25)
            self.stop_read_thread = False
            self.read_thread = Thread(target = self._listen)
            self.read_thread.start()

    def reset(self):
        """Reset the printer
        """
        if self.printer:
            self.printer.setDTR(1)
            time.sleep(0.2)
            self.printer.setDTR(0)

    def _readline(self):
        try:
            line = self.printer.readline()
            if len(line) > 1:
                self.log.append(line)
                if self.recvcb:
                    try: self.recvcb(line)
                    except: pass
                if self.loud: print "RECV: ", line.rstrip()
            return line
        except SelectError, e:
            if 'Bad file descriptor' in e.args[1]:
                print "Can't read from printer (disconnected?)."
                return None
            else:
                raise
        except SerialException, e:
            print "Can't read from printer (disconnected?)."
            return None
        except OSError, e:
            print "Can't read from printer (disconnected?)."
            return None

    def _listen_can_continue(self):
        return not self.stop_read_thread and self.printer and self.printer.isOpen()

    def _listen_until_online(self):
        while not self.online and self._listen_can_continue():
            self._send("M105")
            empty_lines = 0
            while self._listen_can_continue():
                line = self._readline()
                if line == None: break # connection problem
                # workaround cases where M105 was sent before printer Serial
                # was online an empty line means read timeout was reached,
                # meaning no data was received thus we count those empty lines,
                # and once we have seen 5 in a row, we just break and send a
                # new M105
                if not line: empty_lines += 1
                else: empty_lines = 0
                if empty_lines == 5: break
                if line.startswith(tuple(self.greetings)) or line.startswith('ok'):
                    if self.onlinecb:
                        try: self.onlinecb()
                        except: pass
                    self.online = True
                    return
            time.sleep(0.25)

    def _listen(self):
        """This function acts on messages from the firmware
        """
        self.clear = True
        if not self.printing:
            self._listen_until_online()
        while self._listen_can_continue():
            line = self._readline()
            if line == None:
                break
            if line.startswith('DEBUG_'):
                continue
            if line.startswith(tuple(self.greetings)) or line.startswith('ok'):
                self.clear = True
            if line.startswith('ok') and "T:" in line and self.tempcb:
                    #callback for temp, status, whatever
                try: self.tempcb(line)
                except: pass
            elif line.startswith('Error'):
                if self.errorcb:
                #callback for errors
                    try: self.errorcb(line)
                    except: pass
            # Teststrings for resend parsing       # Firmware     exp. result
            # line="rs N2 Expected checksum 67"    # Teacup       2
            if line.lower().startswith("resend") or line.startswith("rs"):
                line = line.replace("N:"," ").replace("N"," ").replace(":"," ")
                linewords = line.split()
                while len(linewords) != 0:
                    try:
                        toresend = int(linewords.pop(0))
                        self.resendfrom = toresend
                        #print str(toresend)
                        break
                    except:
                        pass
                self.clear = True
        self.clear = True

    def _checksum(self, command):
        return reduce(lambda x, y:x^y, map(ord, command))

    def startprint(self, data, startindex = 0):
        """Start a print, data is an array of gcode commands.
        returns True on success, False if already printing.
        The print queue will be replaced with the contents of the data array, the next line will be set to 0 and the firmware notified.
        Printing will then start in a parallel thread.
        """
        if self.printing or not self.online or not self.printer:
            return False
        self.printing = True
        self.mainqueue = [] + data
        self.lineno = 0
        self.queueindex = startindex
        self.resendfrom = -1
        self._send("M110", -1, True)
        if len(data) == 0:
            return True
        self.clear = False
        self.print_thread = Thread(target = self._print)
        self.print_thread.start()
        return True

    # run a simple script if it exists, no multithreading    
    def runSmallScript(self, filename):
        if filename == None: return
        f = None
        try:
          f = open(filename)
        except:
          pass

        if f != None:
          for i in f:
            l = i.replace("\n", "")
            l = l[:l.find(";")] #remove comment
            self.send_now(l)
          f.close()
        
    def pause(self):
        """Pauses the print, saving the current position.
        """
        if not self.printing: return False
        self.paused = True
        self.printing = False
        
        # try joining the print thread: enclose it in try/except because we might be calling it from the thread itself
        
        try:
          self.print_thread.join()
        except:
          pass
        
        self.print_thread = None
        
        # saves the status
        self.pauseX = self.analyzer.x-self.analyzer.xOffset;
        self.pauseY = self.analyzer.y-self.analyzer.yOffset;
        self.pauseZ = self.analyzer.z-self.analyzer.zOffset;
        self.pauseE = self.analyzer.e-self.analyzer.eOffset;
        self.pauseF = self.analyzer.f;
        self.pauseRelative = self.analyzer.relative;
        
        

    def resume(self):
        """Resumes a paused print.
        """
<<<<<<< HEAD
        if not self.paused: return False
=======
        
        if self.paused:
          #restores the status
          self.send_now("G90") # go to absolute coordinates
        
          xyFeedString = ""
          zFeedString = ""
          if self.xy_feedrate != None: xyFeedString = " F" + str(self.xy_feedrate)
          if self.z_feedrate != None: zFeedString = " F" + str(self.z_feedrate)
        
          self.send_now("G1 X" + str(self.pauseX) + " Y" + str(self.pauseY) + xyFeedString)
          self.send_now("G1 Z" + str(self.pauseZ) + zFeedString)
          self.send_now("G92 E" + str(self.pauseE))
        
          if self.pauseRelative: self.send_now("G91") # go back to relative if needed
          #reset old feed rate
          self.send_now("G1 F" + str(self.pauseF))
        
>>>>>>> a6abdbb7
        self.paused = False
        self.printing = True
        self.print_thread = Thread(target = self._print)
        self.print_thread.start()

    def send(self, command, wait = 0):
        """Adds a command to the checksummed main command queue if printing, or sends the command immediately if not printing
        """

        if self.online:
            if self.printing:
                self.mainqueue.append(command)
            else:
                while self.printer and self.printing and not self.clear:
                    time.sleep(0.001)
                if wait == 0 and self.wait > 0:
                    wait = self.wait
                if wait > 0:
                    self.clear = False
                self._send(command, self.lineno, True)
                self.lineno += 1
                while wait > 0 and self.printer and self.printing and not self.clear:
                    time.sleep(0.001)
                    wait -= 1
        else:
            print "Not connected to printer."

    def send_now(self, command, wait = 0):
        """Sends a command to the printer ahead of the command queue, without a checksum
        """
        if self.online or force:
            if self.printing:
                self.priqueue.append(command)
            else:
                while self.printer and self.printing and not self.clear:
                    time.sleep(0.001)
                if wait == 0 and self.wait > 0:
                    wait = self.wait
                if wait > 0:
                    self.clear = False
                self._send(command)
                while (wait > 0) and self.printer and self.printing and not self.clear:
                    time.sleep(0.001)
                    wait -= 1
        else:
            print "Not connected to printer."

    def _print(self):
        if self.startcb:
            #callback for printing started
            try: self.startcb()
            except: pass
        while self.printing and self.printer and self.online:
            self._sendnext()
        self.sentlines = {}
        self.log = []
        self.sent = []
        self.print_thread.join()
        self.print_thread = None
        if self.endcb:
            #callback for printing done
            try: self.endcb()
            except: pass

    #now only "pause" is implemented as host command
    def processHostCommand(self, command):
        command = command.lstrip()
        if command.startswith(";@pause"):
          if self.pronterface != None:
            self.pronterface.pause(None)
          else:
            self.pause()
            
    def _sendnext(self):
        if not self.printer:
            return
        while self.printer and self.printing and not self.clear:
            time.sleep(0.001)
        self.clear = False
        if not (self.printing and self.printer and self.online):
            self.clear = True
            return
        if self.resendfrom < self.lineno and self.resendfrom > -1:
            self._send(self.sentlines[self.resendfrom], self.resendfrom, False)
            self.resendfrom += 1
            return
        self.resendfrom = -1
        for i in self.priqueue[:]:
            self._send(i)
            del self.priqueue[0]
            return
        if self.printing and self.queueindex < len(self.mainqueue):
            tline = self.mainqueue[self.queueindex]
            #check for host command
            if tline.lstrip().startswith(";@"):
              #it is a host command: pop it from the list
              self.mainqueue.pop(self.queueindex)
              self.processHostCommand(tline)
              return
      
            tline = tline.split(";")[0]
            if len(tline) > 0:
                self._send(tline, self.lineno, True)
                self.lineno += 1
            else:
                self.clear = True
            self.queueindex += 1
        else:
            self.printing = False
            self.clear = True
            if not self.paused:
                self.queueindex = 0
                self.lineno = 0
                self._send("M110", -1, True)

    def _send(self, command, lineno = 0, calcchecksum = False):
        if calcchecksum:
            prefix = "N" + str(lineno) + " " + command
            command = prefix + "*" + str(self._checksum(prefix))
            if "M110" not in command:
                self.sentlines[lineno] = command
        if self.printer:
            self.sent.append(command)
            self.analyzer.Analyze(command) # run the command through the analyzer
            if self.loud:
                print "SENT: ", command
            if self.sendcb:
                try: self.sendcb(command)
                except: pass
            try:
                self.printer.write(str(command+"\n"))
            except SerialException, e:
                print "Can't write to printer (disconnected?)."

if __name__ == '__main__':
    baud = 115200
    loud = False
    statusreport = False
    try:
        opts, args = getopt.getopt(sys.argv[1:], "h,b:,v,s",
                                   ["help", "baud", "verbose", "statusreport"])
    except getopt.GetoptError, err:
        print str(err)
        sys.exit(2)
    for o, a in opts:
        if o in ('-h', '--help'):
            # FIXME: Fix help
            print "Opts are: --help , -b --baud = baudrate, -v --verbose, -s --statusreport"
            sys.exit(1)
        if o in ('-b', '--baud'):
            baud = int(a)
        if o in ('-v','--verbose'):
            loud = True
        elif o in ('-s','--statusreport'):
            statusreport = True

    if len (args) > 1:
        port = args[-2]
        filename = args[-1]
        print "Printing: %s on %s with baudrate %d" % (filename, port, baud)
    else:
        print "Usage: python [-h|-b|-v|-s] printcore.py /dev/tty[USB|ACM]x filename.gcode"
        sys.exit(2)
    p = printcore(port, baud)
    p.loud = loud
    time.sleep(2)
    gcode = [i.replace("\n", "") for i in open(filename)]
    p.startprint(gcode)

    try:
        if statusreport:
            p.loud = False
            sys.stdout.write("Progress: 00.0%")
            sys.stdout.flush()
        while p.printing:
            time.sleep(1)
            if statusreport:
                sys.stdout.write("%02.1f%%\r" % (100 * float(p.queueindex) / len(p.mainqueue),) )
                sys.stdout.flush()
        p.disconnect()
        sys.exit(0)
    except:
        p.disconnect()<|MERGE_RESOLUTION|>--- conflicted
+++ resolved
@@ -269,10 +269,7 @@
     def resume(self):
         """Resumes a paused print.
         """
-<<<<<<< HEAD
         if not self.paused: return False
-=======
-        
         if self.paused:
           #restores the status
           self.send_now("G90") # go to absolute coordinates
@@ -290,7 +287,6 @@
           #reset old feed rate
           self.send_now("G1 F" + str(self.pauseF))
         
->>>>>>> a6abdbb7
         self.paused = False
         self.printing = True
         self.print_thread = Thread(target = self._print)
