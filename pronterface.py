#!/usr/bin/env python

# Set up Internationalization using gettext
# searching for installed locales on /usr/share; uses relative folder if not found (windows)
import os, gettext, Queue

if os.path.exists('/usr/share/pronterface/locale'):
    gettext.install('pronterface', '/usr/share/pronterface/locale', unicode=1)
else: 
    gettext.install('pronterface', './locale', unicode=1)

try:
    import wx
except:
    print _("WX is not installed. This program requires WX to run.")
    raise
import printcore, sys, glob, time, threading, traceback, gviz, traceback, cStringIO, subprocess
try:
    os.chdir(os.path.split(__file__)[0])
except:
    pass
StringIO=cStringIO
    
thread=threading.Thread
winsize=(800,500)
if os.name=="nt":
    winsize=(800,530)
    try:
        import _winreg
    except:
        pass


from xybuttons import XYButtons
from zbuttons import ZButtons
import pronsole

def dosify(name):
    return os.path.split(name)[1].split(".")[0][:8]+".g"

class Tee(object):
    def __init__(self, target):
        self.stdout = sys.stdout
        sys.stdout = self
        self.target=target
    def __del__(self):
        sys.stdout = self.stdout
    def write(self, data):
        self.target(data)
        self.stdout.write(data)
    def flush(self):
        self.stdout.flush()


class PronterWindow(wx.Frame,pronsole.pronsole):
    def __init__(self, filename=None,size=winsize):
        pronsole.pronsole.__init__(self)
        self.settings.build_dimensions = '200x200x100+0+0+0' #default build dimensions are 200x200x100 with 0,0,0 in the corner of the bed
        self.settings.last_bed_temperature = 0.0
        self.settings.last_file_path = ""
        self.settings.last_temperature = 0.0
        self.settings.preview_extrusion_width = 0.5
        self.settings.preview_grid_step1 = 10.
        self.settings.preview_grid_step2 = 50.
<<<<<<< HEAD
        self.helpdict["build_dimensions"] = _("Dimensions of Build Platform\n & optional offset of origin\n\nExamples:\n   XXXxYYY\n   XXX,YYY,ZZZ\n   XXXxYYYxZZZ+OffX+OffY+OffZ")
        self.helpdict["last_bed_temperature"] = _("Last Set Temperature for the Heated Print Bed")
        self.helpdict["last_file_path"] = _("Folder of last opened file")
        self.helpdict["last_temperature"] = _("Last Temperature of the Hot End")
        self.helpdict["preview_extrusion_width"] = _("Width of Extrusion in Preview (default: 0.5)")
        self.helpdict["preview_grid_step1"] = _("Fine Grid Spacing (default: 10)")
        self.helpdict["preview_grid_step2"] = _("Coarse Grid Spacing (default: 50)")
=======
        self.settings.preview_extrusion_width = 0.5
	self.settings.bgcolor = "#FFFFFF"
>>>>>>> 3afffa04
        self.filename=filename
        os.putenv("UBUNTU_MENUPROXY","0")
        wx.Frame.__init__(self,None,title=_("Printer Interface"),size=size);
        self.SetIcon(wx.Icon("P-face.ico",wx.BITMAP_TYPE_ICO))
        self.panel=wx.Panel(self,-1,size=size)

        self.statuscheck=False
        self.tempreport=""
        self.monitor=0
        self.f=None
        self.skeinp=None
        self.monitor_interval=3
        self.paused=False
        self.sentlines=Queue.Queue(30)
        xcol=(245,245,108)
        ycol=(180,180,255)
        zcol=(180,255,180)
        self.cpbuttons=[
            [_("Motors off"),("M84"),(1,0),(250,250,250),(1,2)],
            [_("Check temp"),("M105"),(3,5),(225,200,200),(1,3)],
            [_("Extrude"),("extrude"),(5,0),(225,200,200),(1,2)],
            [_("Reverse"),("reverse"),(6,0),(225,200,200),(1,2)],
        ]
        self.custombuttons=[]
        self.btndict={}
        self.parse_cmdline(sys.argv[1:])
<<<<<<< HEAD
        self.build_dimensions_list = self.get_build_dimensions(self.settings.build_dimensions)
=======
        self.panel.SetBackgroundColour(self.settings.bgcolor)
>>>>>>> 3afffa04
        customdict={}
        try:
            execfile("custombtn.txt",customdict)
            if len(customdict["btns"]): 
                if not len(self.custombuttons):
                    try:
                        self.custombuttons = customdict["btns"]
                        for n in xrange(len(self.custombuttons)):
                            self.cbutton_save(n,self.custombuttons[n])
                        os.rename("custombtn.txt","custombtn.old")
                        rco=open("custombtn.txt","w")
                        rco.write(_("# I moved all your custom buttons into .pronsolerc.\n# Please don't add them here any more.\n# Backup of your old buttons is in custombtn.old\n"))
                        rco.close()
                    except IOError,x:
                        print str(x)
                else:
                    print _("Note!!! You have specified custom buttons in both custombtn.txt and .pronsolerc")
                    print _("Ignoring custombtn.txt. Remove all current buttons to revert to custombtn.txt")
                    
        except:
            pass
        self.popmenu()
        self.popwindow()
        self.t=Tee(self.catchprint)
        self.stdout=sys.stdout
        self.skeining=0
        self.mini=False
        self.p.sendcb=self.sentcb
        self.p.startcb=self.startcb
        self.p.endcb=self.endcb
        self.starttime=0
        self.curlayer=0
        self.cur_button=None
        self.hsetpoint=0.0
        self.bsetpoint=0.0
    
    def startcb(self):
        self.starttime=time.time()
        print "Print Started at: " +time.strftime('%H:%M:%S',time.localtime(self.starttime))
        
    def endcb(self):
        if(self.p.queueindex==0):
            print "Print ended at: " +time.strftime('%H:%M:%S',time.localtime(time.time()))
            print "and took: "+time.strftime('%H:%M:%S', time.gmtime(int(time.time()-self.starttime)))  #+str(int(time.time()-self.starttime)/60)+" minutes "+str(int(time.time()-self.starttime)%60)+" seconds."
            wx.CallAfter(self.pausebtn.Disable)
            wx.CallAfter(self.printbtn.SetLabel,_("Print"))
            
    
    def online(self):
        print _("Printer is now online.")
        self.connectbtn.SetLabel("Disconnect")
        self.connectbtn.Bind(wx.EVT_BUTTON,self.disconnect)

        for i in self.printerControls:
            wx.CallAfter(i.Enable)

        # Enable XYButtons and ZButtons
        wx.CallAfter(self.xyb.enable)
        wx.CallAfter(self.zb.enable)

        if self.filename:
            wx.CallAfter(self.printbtn.Enable)
        
    
    def sentcb(self,line):
        if("G1" in line):
            if("Z" in line):
                try:
                    layer=float(line.split("Z")[1].split()[0])
                    if(layer!=self.curlayer):
                        self.curlayer=layer
                        self.gviz.hilight=[]
                        threading.Thread(target=wx.CallAfter,args=(self.gviz.setlayer,layer)).start()
                except:
                    pass
            try:
                self.sentlines.put_nowait(line)
            except:
                pass
            #threading.Thread(target=self.gviz.addgcode,args=(line,1)).start()
            #self.gwindow.p.addgcode(line,hilight=1)
    
    def do_extrude(self,l=""):
        try:
            if not (l.__class__=="".__class__ or l.__class__==u"".__class__) or (not len(l)):
                l=str(self.edist.GetValue())
            pronsole.pronsole.do_extrude(self,l)
        except:
            raise
    
    def do_reverse(self,l=""):
        try:
            if not (l.__class__=="".__class__ or l.__class__==u"".__class__) or (not len(l)):
                l=str(float(self.edist.GetValue())*-1.0)
            pronsole.pronsole.do_extrude(self,l)
        except:
            pass
    
    def do_settemp(self,l=""):
        try:
            if not (l.__class__=="".__class__ or l.__class__==u"".__class__) or (not len(l)):
                l=str(self.htemp.GetValue().split()[0])
            l=l.lower().replace(",",".")
            for i in self.temps.keys():
                l=l.replace(i,self.temps[i])
            f=float(l)
            if f>=0:
                if self.p.online:
                    self.p.send_now("M104 S"+l)
                    print _("Setting hotend temperature to "),f,_(" degrees Celsius.")
                    self.hsetpoint=f
                    #self.tgauge.SetTarget(int(f))
                    if f>0: 
                        wx.CallAfter(self.htemp.SetValue,l)
                        self.set("last_temperature",str(f))
                        wx.CallAfter(self.settoff.SetBackgroundColour,"")
                        wx.CallAfter(self.settoff.SetForegroundColour,"")
                        wx.CallAfter(self.settbtn.SetBackgroundColour,"#FFAA66")
                        wx.CallAfter(self.settbtn.SetForegroundColour,"#660000")
                        wx.CallAfter(self.htemp.SetBackgroundColour,"#FFDABB")
                    else:
                        wx.CallAfter(self.settoff.SetBackgroundColour,"#0044CC")
                        wx.CallAfter(self.settoff.SetForegroundColour,"white")
                        wx.CallAfter(self.settbtn.SetBackgroundColour,"")
                        wx.CallAfter(self.settbtn.SetForegroundColour,"")
                        wx.CallAfter(self.htemp.SetBackgroundColour,"white")
                        wx.CallAfter(self.htemp.Refresh)
                else:
                    print _("Printer is not online.")
            else:
                print _("You cannot set negative temperatures. To turn the hotend off entirely, set its temperature to 0.")
        except Exception,x:
            print _("You must enter a temperature. (%s)" % (repr(x),))
    
    def do_bedtemp(self,l=""):
        try:
            if not (l.__class__=="".__class__ or l.__class__==u"".__class__) or (not len(l)):
                l=str(self.btemp.GetValue().split()[0])
            l=l.lower().replace(",",".")
            for i in self.bedtemps.keys():
                l=l.replace(i,self.bedtemps[i])
            f=float(l)
            if f>=0:
                if self.p.online:
                    self.p.send_now("M140 S"+l)
                    print _("Setting bed temperature to "),f,_(" degrees Celsius.")
                    self.bsetpoint=f
                    if f>0: 
                        wx.CallAfter(self.btemp.SetValue,l)
                        self.set("last_bed_temperature",str(f))
                        wx.CallAfter(self.setboff.SetBackgroundColour,"")
                        wx.CallAfter(self.setboff.SetForegroundColour,"")
                        wx.CallAfter(self.setbbtn.SetBackgroundColour,"#FFAA66")
                        wx.CallAfter(self.setbbtn.SetForegroundColour,"#660000")
                        wx.CallAfter(self.btemp.SetBackgroundColour,"#FFDABB")
                    else:
                        wx.CallAfter(self.setboff.SetBackgroundColour,"#0044CC")
                        wx.CallAfter(self.setboff.SetForegroundColour,"white")
                        wx.CallAfter(self.setbbtn.SetBackgroundColour,"")
                        wx.CallAfter(self.setbbtn.SetForegroundColour,"")
                        wx.CallAfter(self.btemp.SetBackgroundColour,"white")
                        wx.CallAfter(self.btemp.Refresh)
                else:
                    print _("Printer is not online.")
            else:
                print _("You cannot set negative temperatures. To turn the bed off entirely, set its temperature to 0.")
        except:
            print _("You must enter a temperature.")
            
    def end_macro(self):
        pronsole.pronsole.end_macro(self)
        self.update_macros_menu()
    
    def delete_macro(self,macro_name):
        pronsole.pronsole.delete_macro(self,macro_name)
        self.update_macros_menu()
    
    def start_macro(self,macro_name,old_macro_definition=""):
        if not self.processing_rc:
            def cb(definition):
                if len(definition.strip())==0:
                    if old_macro_definition!="":
                        dialog = wx.MessageDialog(self,_("Do you want to erase the macro?"),style=wx.YES_NO|wx.YES_DEFAULT|wx.ICON_QUESTION)
                        if dialog.ShowModal()==wx.ID_YES:
                            self.delete_macro(macro_name)
                            return
                    print _("Cancelled.")
                    return
                self.cur_macro_name = macro_name
                self.cur_macro_def = definition
                self.end_macro()
            macroed(macro_name,old_macro_definition,cb)
        else:
            pronsole.pronsole.start_macro(self,macro_name,old_macro_definition)
    
    def catchprint(self,l):
        wx.CallAfter(self.logbox.AppendText,l)
        
    def scanserial(self):
        """scan for available ports. return a list of device names."""
        baselist=[]
        if os.name=="nt":
            try:
                key=_winreg.OpenKey(_winreg.HKEY_LOCAL_MACHINE,"HARDWARE\\DEVICEMAP\\SERIALCOMM")
                i=0
                while(1):
                    baselist+=[_winreg.EnumValue(key,i)[1]]
                    i+=1
            except:
                pass
        return baselist+glob.glob('/dev/ttyUSB*') + glob.glob('/dev/ttyACM*') +glob.glob("/dev/tty.*")+glob.glob("/dev/cu.*")+glob.glob("/dev/rfcomm*")
        
    def popmenu(self):
        self.menustrip = wx.MenuBar()
        # File menu
        m = wx.Menu()
        self.Bind(wx.EVT_MENU, self.loadfile, m.Append(-1,_("&Open..."),_(" Opens file")))
        self.Bind(wx.EVT_MENU, self.do_editgcode, m.Append(-1,_("&Edit..."),_(" Edit open file")))
        self.Bind(wx.EVT_MENU, self.clearOutput, m.Append(-1,_("Clear console"),_(" Clear output console")))
        self.Bind(wx.EVT_MENU, self.OnExit, m.Append(wx.ID_EXIT,_("E&xit"),_(" Closes the Window")))
        self.menustrip.Append(m,_("&File"))
        
        # Settings menu
        m = wx.Menu()
        self.macros_menu = wx.Menu()
        m.AppendSubMenu(self.macros_menu, _("&Macros"))
        self.Bind(wx.EVT_MENU, self.new_macro, self.macros_menu.Append(-1, _("<&New...>")))
        self.Bind(wx.EVT_MENU, lambda *e:options(self), m.Append(-1,_("&Options"),_(" Options dialog")))
        
        self.Bind(wx.EVT_MENU, lambda x:threading.Thread(target=lambda :self.do_skein("set")).start(), m.Append(-1,_("Slicing Settings"),_(" Adjust slicing settings")))
        #try:
        #    from SkeinforgeQuickEditDialog import SkeinforgeQuickEditDialog
        #    self.Bind(wx.EVT_MENU, lambda *e:SkeinforgeQuickEditDialog(self), m.Append(-1,_("SFACT Quick Settings"),_(" Quickly adjust SFACT settings for active profile")))
        #except:
        #    pass

        self.menustrip.Append(m,_("&Settings"))
        self.update_macros_menu()
        self.SetMenuBar(self.menustrip)
    
    
    def doneediting(self,gcode):
        f=open(self.filename,"w")
        f.write("\n".join(gcode))
        f.close()
        wx.CallAfter(self.loadfile,None,self.filename)
    
    def do_editgcode(self,e=None):
        if(self.filename is not None):
            macroed(self.filename,self.f,self.doneediting,1)
    
    def new_macro(self,e=None):
        dialog = wx.Dialog(self,-1,_("Enter macro name"),size=(260,85))
        panel = wx.Panel(dialog,-1)
        vbox = wx.BoxSizer(wx.VERTICAL)
        wx.StaticText(panel,-1,_("Macro name:"),(8,14))
        dialog.namectrl = wx.TextCtrl(panel,-1,'',(110,8),size=(130,24),style=wx.TE_PROCESS_ENTER)
        hbox = wx.BoxSizer(wx.HORIZONTAL)
        okb = wx.Button(dialog,wx.ID_OK,_("Ok"),size=(60,24))
        dialog.Bind(wx.EVT_TEXT_ENTER,lambda e:dialog.EndModal(wx.ID_OK),dialog.namectrl)
        #dialog.Bind(wx.EVT_BUTTON,lambda e:self.new_macro_named(dialog,e),okb)
        hbox.Add(okb)
        hbox.Add(wx.Button(dialog,wx.ID_CANCEL,_("Cancel"),size=(60,24)))
        vbox.Add(panel)
        vbox.Add(hbox,1,wx.ALIGN_CENTER|wx.TOP|wx.BOTTOM,10)
        dialog.SetSizer(vbox)
        dialog.Centre()
        macro = ""
        if dialog.ShowModal()==wx.ID_OK:
            macro = dialog.namectrl.GetValue()
            if macro != "":
                wx.CallAfter(self.edit_macro,macro)
        dialog.Destroy()
        return macro
        
    def edit_macro(self,macro):
        if macro == "": return self.new_macro()
        if self.macros.has_key(macro):
            old_def = self.macros[macro]
        elif hasattr(self.__class__,"do_"+macro):
            print _("Name '")+macro+_("' is being used by built-in command")
            return
        elif len([c for c in macro if not c.isalnum() and c != "_"]):
            print _("Macro name may contain only alphanumeric symbols and underscores")
            return
        else:
            old_def = ""
        self.start_macro(macro,old_def)
        return macro
        
    def update_macros_menu(self):
        if not hasattr(self,"macros_menu"):
            return # too early, menu not yet built
        try:
            while True:
                item = self.macros_menu.FindItemByPosition(1)
                if item is None: return
                self.macros_menu.DeleteItem(item)
        except:
            pass
        for macro in self.macros.keys():
            self.Bind(wx.EVT_MENU, lambda x,m=macro:self.start_macro(m,self.macros[m]), self.macros_menu.Append(-1, macro))

    def OnExit(self, event):
        self.Close()
        
    def rescanports(self,event=None):
        scan=self.scanserial()
        portslist=list(scan)
        if self.settings.port != "" and self.settings.port not in portslist:
            portslist += [self.settings.port]
            self.serialport.Clear()
            self.serialport.AppendItems(portslist)
        try:
            if os.path.exists(self.settings.port) or self.settings.port in scan:
                self.serialport.SetValue(self.settings.port)
            elif len(portslist)>0:
                self.serialport.SetValue(portslist[0])
        except:
            pass
        
        
    def popwindow(self):
        # this list will contain all controls that should be only enabled
        # when we're connected to a printer
        self.printerControls = []
        
        #sizer layout: topsizer is a column sizer containing two sections
        #upper section contains the mini view buttons
        #lower section contains the rest of the window - manual controls, console, visualizations
        #TOP ROW:
        uts=self.uppertopsizer=wx.BoxSizer(wx.HORIZONTAL)
        self.rescanbtn=wx.Button(self.panel,-1,_("Port"))
        self.rescanbtn.Bind(wx.EVT_BUTTON,self.rescanports)
        
        uts.Add(self.rescanbtn,0,wx.TOP|wx.LEFT,0)
        self.serialport = wx.ComboBox(self.panel, -1,
                choices=self.scanserial(),
                style=wx.CB_DROPDOWN)
        self.rescanports()
        uts.Add(self.serialport)
        uts.Add(wx.StaticText(self.panel,-1,"@"),0,wx.RIGHT|wx.ALIGN_CENTER,0)
        self.baud = wx.ComboBox(self.panel, -1,
                choices=["2400", "9600", "19200", "38400", "57600", "115200", "250000"],
                style=wx.CB_DROPDOWN)
        try:
            self.baud.SetValue("115200")
            self.baud.SetValue(str(self.settings.baudrate))
        except:
            pass
        uts.Add(self.baud)
        self.connectbtn=wx.Button(self.panel,-1,_("Connect"))
        uts.Add(self.connectbtn)
        self.connectbtn.SetToolTipString(_("Connect to the printer"))
        self.connectbtn.Bind(wx.EVT_BUTTON,self.connect)
        self.resetbtn=wx.Button(self.panel,-1,_("Reset"))
        self.resetbtn.Bind(wx.EVT_BUTTON,self.reset)
        uts.Add(self.resetbtn)
        self.minibtn=wx.Button(self.panel,-1,_("Mini mode"))
        self.minibtn.Bind(wx.EVT_BUTTON,self.toggleview)
        #self.tgauge=TempGauge(self.panel,size=(300,24))
        #def scroll_setpoint(e):
        #   if e.GetWheelRotation()>0:
        #       self.do_settemp(str(self.hsetpoint+1))
        #   elif e.GetWheelRotation()<0:
        #       self.do_settemp(str(max(0,self.hsetpoint-1)))
        #self.tgauge.Bind(wx.EVT_MOUSEWHEEL,scroll_setpoint)
        
        uts.Add((25,-1))
        self.monitorbox=wx.CheckBox(self.panel,-1,_("Monitor Printer"))
        uts.Add(self.monitorbox,0,wx.ALIGN_CENTER)
        self.monitorbox.Bind(wx.EVT_CHECKBOX,self.setmonitor)
        
        uts.Add((15,-1),flag=wx.EXPAND)
        uts.Add(self.minibtn,0,wx.ALIGN_CENTER)
        #uts.Add(self.tgauge)
        
        #SECOND ROW
        ubs=self.upperbottomsizer=wx.BoxSizer(wx.HORIZONTAL)
        
        self.loadbtn=wx.Button(self.panel,-1,_("Load file"))
        self.loadbtn.Bind(wx.EVT_BUTTON,self.loadfile)
        ubs.Add(self.loadbtn)
        self.platebtn=wx.Button(self.panel,-1,_("Compose"))
        self.platebtn.Bind(wx.EVT_BUTTON,self.plate)
        #self.printerControls.append(self.uploadbtn)
        ubs.Add(self.platebtn)
        self.sdbtn=wx.Button(self.panel,-1,_("SD"))
        self.sdbtn.Bind(wx.EVT_BUTTON,self.sdmenu)
        self.printerControls.append(self.sdbtn)
        ubs.Add(self.sdbtn)
        self.printbtn=wx.Button(self.panel,-1,_("Print"))
        self.printbtn.Bind(wx.EVT_BUTTON,self.printfile)
        self.printbtn.Disable()
        ubs.Add(self.printbtn)
        self.pausebtn=wx.Button(self.panel,-1,_("Pause"))
        self.pausebtn.Bind(wx.EVT_BUTTON,self.pause)
        ubs.Add(self.pausebtn)
        #Right full view
        lrs=self.lowerrsizer=wx.BoxSizer(wx.VERTICAL)
        self.logbox=wx.TextCtrl(self.panel,style = wx.TE_MULTILINE,size=(350,-1))
        self.logbox.SetEditable(0)
        lrs.Add(self.logbox,1,wx.EXPAND)
        lbrs=wx.BoxSizer(wx.HORIZONTAL)
        self.commandbox=wx.TextCtrl(self.panel,style = wx.TE_PROCESS_ENTER)
        self.commandbox.Bind(wx.EVT_TEXT_ENTER,self.sendline)
        #self.printerControls.append(self.commandbox)
        lbrs.Add(self.commandbox,1)
        self.sendbtn=wx.Button(self.panel,-1,_("Send"))
        self.sendbtn.Bind(wx.EVT_BUTTON,self.sendline)
        #self.printerControls.append(self.sendbtn)
        lbrs.Add(self.sendbtn)
        lrs.Add(lbrs,0,wx.EXPAND)
        
        #left pane
        lls=self.lowerlsizer=wx.GridBagSizer()
        lls.Add(wx.StaticText(self.panel,-1,_("mm/min")),pos=(0,4),span=(1,4))
        self.xyfeedc=wx.SpinCtrl(self.panel,-1,str(self.settings.xy_feedrate),min=0,max=50000,size=(70,-1))
        lls.Add(wx.StaticText(self.panel,-1,_("XY:")),pos=(1,3),span=(1,1), flag=wx.ALIGN_RIGHT|wx.ALIGN_CENTER_VERTICAL)
        lls.Add(self.xyfeedc,pos=(1,4),span=(1,2))
        lls.Add(wx.StaticText(self.panel,-1,_("Z:")),pos=(1,6),span=(1,1), flag=wx.ALIGN_RIGHT|wx.ALIGN_CENTER_VERTICAL)
        self.zfeedc=wx.SpinCtrl(self.panel,-1,str(self.settings.z_feedrate),min=0,max=50000,size=(70,-1))
        lls.Add(self.zfeedc,pos=(1,7),span=(1,3))
        
        #lls.Add((200,375))
        
        self.xyb = XYButtons(self.panel, self.moveXY, self.homeButtonClicked)
        lls.Add(self.xyb, pos=(2,0), span=(1,6), flag=wx.ALIGN_CENTER)
        self.zb = ZButtons(self.panel, self.moveZ)
        lls.Add(self.zb, pos=(2,7), span=(1,2), flag=wx.ALIGN_CENTER)
        wx.CallAfter(self.xyb.SetFocus)
                
        for i in self.cpbuttons:
            btn=wx.Button(self.panel,-1,i[0])#)
            btn.SetBackgroundColour(i[3])
            btn.SetForegroundColour("black")
            btn.properties=i
            btn.Bind(wx.EVT_BUTTON,self.procbutton)
            self.btndict[i[1]]=btn
            self.printerControls.append(btn)
            lls.Add(btn,pos=i[2],span=i[4])
        
        
        lls.Add(wx.StaticText(self.panel,-1,_("Heater:")),pos=(3,0),span=(1,1),flag=wx.ALIGN_CENTER_VERTICAL|wx.ALIGN_RIGHT)
        htemp_choices=[self.temps[i]+" ("+i+")" for i in sorted(self.temps.keys(),key=lambda x:self.temps[x])]
        
        self.settoff=wx.Button(self.panel,-1,_("Off"),size=(36,-1))
        self.settoff.Bind(wx.EVT_BUTTON,lambda e:self.do_settemp("off"))
        self.printerControls.append(self.settoff)
        lls.Add(self.settoff,pos=(3,1),span=(1,1))
        
        if self.settings.last_temperature not in map(float,self.temps.values()):
            htemp_choices = [str(self.settings.last_temperature)] + htemp_choices
        self.htemp=wx.ComboBox(self.panel, -1,
                choices=htemp_choices,style=wx.CB_DROPDOWN, size=(80,-1))
        self.htemp.Bind(wx.EVT_COMBOBOX,self.htemp_change)

        lls.Add(self.htemp,pos=(3,2),span=(1,2))
        self.settbtn=wx.Button(self.panel,-1,_("Set"),size=(38,-1))
        self.settbtn.Bind(wx.EVT_BUTTON,self.do_settemp)
        self.printerControls.append(self.settbtn)
        lls.Add(self.settbtn,pos=(3,4),span=(1,1))
        
        lls.Add(wx.StaticText(self.panel,-1,_("Bed:")),pos=(4,0),span=(1,1),flag=wx.ALIGN_CENTER_VERTICAL|wx.ALIGN_RIGHT)
        btemp_choices=[self.bedtemps[i]+" ("+i+")" for i in sorted(self.bedtemps.keys(),key=lambda x:self.temps[x])]
        
        self.setboff=wx.Button(self.panel,-1,_("Off"),size=(36,-1))
        self.setboff.Bind(wx.EVT_BUTTON,lambda e:self.do_bedtemp("off"))
        self.printerControls.append(self.setboff)
        lls.Add(self.setboff,pos=(4,1),span=(1,1))
        
        if self.settings.last_bed_temperature not in map(float,self.bedtemps.values()):
            btemp_choices = [str(self.settings.last_bed_temperature)] + btemp_choices
        self.btemp=wx.ComboBox(self.panel, -1,
                choices=btemp_choices,style=wx.CB_DROPDOWN, size=(80,-1))
        self.btemp.Bind(wx.EVT_COMBOBOX,self.btemp_change)
        lls.Add(self.btemp,pos=(4,2),span=(1,2))
        
        self.setbbtn=wx.Button(self.panel,-1,_("Set"),size=(38,-1))
        self.setbbtn.Bind(wx.EVT_BUTTON,self.do_bedtemp)
        self.printerControls.append(self.setbbtn)
        lls.Add(self.setbbtn,pos=(4,4),span=(1,2))
        
        self.btemp.SetValue(str(self.settings.last_bed_temperature))
        self.htemp.SetValue(str(self.settings.last_temperature))

        ## added for an error where only the bed would get (pla) or (abs). 
        #This ensures, if last temp is a default pla or abs, it will be marked so.
        # if it is not, then a (user) remark is added. This denotes a manual entry
        
        for i in btemp_choices:
            if i.split()[0] == str(self.settings.last_bed_temperature).split('.')[0] or i.split()[0] == str(self.settings.last_bed_temperature):
                self.btemp.SetValue(i)
        for i in htemp_choices:
            if i.split()[0] == str(self.settings.last_temperature).split('.')[0] or i.split()[0] == str(self.settings.last_temperature) :
               self.htemp.SetValue(i)

        if( '(' not in self.btemp.Value):
            self.btemp.SetValue(self.btemp.Value + ' (user)')
        if( '(' not in self.htemp.Value):
            self.htemp.SetValue(self.htemp.Value + ' (user)')   

        #lls.Add(self.btemp,pos=(4,1),span=(1,3))
        #lls.Add(self.setbbtn,pos=(4,4),span=(1,2))
        self.tempdisp=wx.StaticText(self.panel,-1,"")
        lls.Add(self.tempdisp,pos=(4,6),span=(1,3))
        
        self.edist=wx.SpinCtrl(self.panel,-1,"5",min=0,max=1000,size=(60,-1))
        self.edist.SetBackgroundColour((225,200,200))
        self.edist.SetForegroundColour("black")
        lls.Add(self.edist,pos=(5,2),span=(1,1))
        lls.Add(wx.StaticText(self.panel,-1,_("mm")),pos=(5,3),span=(1,2))
        self.efeedc=wx.SpinCtrl(self.panel,-1,str(self.settings.e_feedrate),min=0,max=50000,size=(60,-1))
        self.efeedc.SetBackgroundColour((225,200,200))
        self.efeedc.SetForegroundColour("black")
        self.efeedc.Bind(wx.EVT_SPINCTRL,self.setfeeds)
        lls.Add(self.efeedc,pos=(6,2),span=(1,1))
        lls.Add(wx.StaticText(self.panel,-1,_("mm/min")),pos=(6,3),span=(1,2))
        self.xyfeedc.Bind(wx.EVT_SPINCTRL,self.setfeeds)
        self.zfeedc.Bind(wx.EVT_SPINCTRL,self.setfeeds)
        self.zfeedc.SetBackgroundColour((180,255,180))
        self.zfeedc.SetForegroundColour("black")
        # lls.Add((10,0),pos=(0,11),span=(1,1))
        
        self.gviz=gviz.gviz(self.panel,(300,300),
            build_dimensions=self.build_dimensions_list,
            grid=(self.settings.preview_grid_step1,self.settings.preview_grid_step2),
            extrusion_width=self.settings.preview_extrusion_width)
        self.gviz.showall=1
        #try:
        #    
        #    import stlview
        #    self.gwindow=stlview.GCFrame(None, wx.ID_ANY, 'Gcode view, shift to move view, mousewheel to set layer', size=(600,600))
        #except:
        self.gwindow=gviz.window([],
            build_dimensions=self.build_dimensions_list,
            grid=(self.settings.preview_grid_step1,self.settings.preview_grid_step2),
            extrusion_width=self.settings.preview_extrusion_width)
        self.gviz.Bind(wx.EVT_LEFT_DOWN,self.showwin)
        self.gwindow.Bind(wx.EVT_CLOSE,lambda x:self.gwindow.Hide())
        vcs=wx.BoxSizer(wx.VERTICAL)
        vcs.Add(self.gviz,1,flag=wx.SHAPED)
        cs=self.centersizer=wx.GridBagSizer()
        vcs.Add(cs,0,flag=wx.EXPAND)
        
        self.uppersizer=wx.BoxSizer(wx.VERTICAL)
        self.uppersizer.Add(self.uppertopsizer)
        self.uppersizer.Add(self.upperbottomsizer)
        
        self.lowersizer=wx.BoxSizer(wx.HORIZONTAL)
        self.lowersizer.Add(lls)
        self.lowersizer.Add(vcs,1,wx.EXPAND|wx.ALIGN_CENTER_HORIZONTAL)
        self.lowersizer.Add(lrs,0,wx.EXPAND)
        self.topsizer=wx.BoxSizer(wx.VERTICAL)
        self.topsizer.Add(self.uppersizer)
        self.topsizer.Add(self.lowersizer,1,wx.EXPAND)
        self.panel.SetSizer(self.topsizer)
        self.status=self.CreateStatusBar()
        self.status.SetStatusText(_("Not connected to printer."))
        self.panel.Bind(wx.EVT_MOUSE_EVENTS,self.editbutton)
        self.Bind(wx.EVT_CLOSE, self.kill)
        
        self.topsizer.Layout()
        self.topsizer.Fit(self)
        
        # disable all printer controls until we connect to a printer
        self.pausebtn.Disable()
        for i in self.printerControls:
            i.Disable()
        
        #self.panel.Fit()
        #uts.Layout()
        self.cbuttons_reload()
                
        
    def plate(self,e):
        import plater
        print "plate function activated"
        plater.stlwin(size=(800,580),callback=self.platecb,parent=self).Show()
    
    def platecb(self,name):
        print "plated: "+name
        self.loadfile(None,name)
        
    def sdmenu(self,e):
        obj = e.GetEventObject()
        popupmenu=wx.Menu()
        item = popupmenu.Append(-1,_("SD Upload"))
        if not self.f or not len(self.f):
            item.Enable(False)
        self.Bind(wx.EVT_MENU,self.upload,id=item.GetId())
        item = popupmenu.Append(-1,_("SD Print"))
        self.Bind(wx.EVT_MENU,self.sdprintfile,id=item.GetId())
        self.panel.PopupMenu(popupmenu, obj.GetPosition())
    
    def htemp_change(self,event):
        if self.hsetpoint > 0:
            self.do_settemp("")
        wx.CallAfter(self.htemp.SetInsertionPoint,0)

    def btemp_change(self,event):
        if self.bsetpoint > 0:
            self.do_bedtemp("")
        wx.CallAfter(self.btemp.SetInsertionPoint,0)
    
    def showwin(self,event):
        if(self.f is not None):
            self.gwindow.Show(True)

    def setfeeds(self,e):
        self.feedrates_changed = True
        try:
            self.settings._set("e_feedrate",self.efeedc.GetValue())
        except:
            pass
        try:
            self.settings._set("z_feedrate",self.zfeedc.GetValue())
        except:
            pass
        try:
            self.settings._set("xy_feedrate",self.xyfeedc.GetValue())
        except:
            pass
        
        
    def toggleview(self,e):
        if(self.mini):
            self.mini=False
            self.topsizer.Fit(self)
        
            #self.SetSize(winsize)
            wx.CallAfter(self.minibtn.SetLabel, _("Mini mode"))
            
        else:
            self.mini=True
            self.uppersizer.Fit(self)
        
            #self.SetSize(winssize)
            wx.CallAfter(self.minibtn.SetLabel, _("Full mode"))
    
    def cbuttons_reload(self):
        allcbs = []
        ubs=self.upperbottomsizer
        cs=self.centersizer
        for item in ubs.GetChildren():
            if hasattr(item.GetWindow(),"custombutton"):
                allcbs += [(ubs,item.GetWindow())]
        for item in cs.GetChildren():
            if hasattr(item.GetWindow(),"custombutton"):
                allcbs += [(cs,item.GetWindow())]
        for sizer,button in allcbs:
            #sizer.Remove(button)
            button.Destroy()
        self.custombuttonbuttons=[]
        newbuttonbuttonindex = len(self.custombuttons)
        while newbuttonbuttonindex>0 and self.custombuttons[newbuttonbuttonindex-1] is None:
            newbuttonbuttonindex -= 1
        while len(self.custombuttons) < 13:
            self.custombuttons.append(None)
        for i in xrange(len(self.custombuttons)):
            btndef = self.custombuttons[i]
            try:
                b=wx.Button(self.panel,-1,btndef[0])
                b.SetToolTip(wx.ToolTip(_("Execute command: ")+btndef[1]))
                if len(btndef)>2:
                    b.SetBackgroundColour(btndef[2])
                    rr,gg,bb=b.GetBackgroundColour().Get()
                    if 0.3*rr+0.59*gg+0.11*bb < 60:
                        b.SetForegroundColour("#ffffff")
            except:
                if i == newbuttonbuttonindex:
                    self.newbuttonbutton=b=wx.Button(self.panel,-1,"+",size=(19,18))
                    #b.SetFont(wx.Font(12,wx.FONTFAMILY_SWISS,wx.FONTSTYLE_NORMAL,wx.FONTWEIGHT_BOLD))
                    b.SetForegroundColour("#4444ff")
                    b.SetToolTip(wx.ToolTip(_("click to add new custom button")))
                    b.Bind(wx.EVT_BUTTON,self.cbutton_edit)
                else:
                    continue
            b.custombutton=i
            b.properties=btndef
            if btndef is not None:
                b.Bind(wx.EVT_BUTTON,self.procbutton)
                b.Bind(wx.EVT_MOUSE_EVENTS,self.editbutton)
            #else:
            #    b.Bind(wx.EVT_BUTTON,lambda e:e.Skip())
            self.custombuttonbuttons.append(b)
            if i<4:
                ubs.Add(b)
            else:
                cs.Add(b,pos=((i-4)/3,(i-4)%3))
        self.topsizer.Layout()
    
    def help_button(self):
        print _('Defines custom button. Usage: button <num> "title" [/c "colour"] command')
    
    def do_button(self,argstr):
        def nextarg(rest):
            rest=rest.lstrip()
            if rest.startswith('"'):
               return rest[1:].split('"',1)
            else:
               return rest.split(None,1)
        #try:
        num,argstr=nextarg(argstr)
        num=int(num)
        title,argstr=nextarg(argstr)
        colour=None
        try:
            c1,c2=nextarg(argstr)
            if c1=="/c":
                colour,argstr=nextarg(c2)
        except:
            pass
        command=argstr.strip()
        if num<0 or num>=64:
            print _("Custom button number should be between 0 and 63")
            return
        while num >= len(self.custombuttons):
            self.custombuttons+=[None]
        self.custombuttons[num]=[title,command]
        if colour is not None:
            self.custombuttons[num]+=[colour]
        if not self.processing_rc:
            self.cbuttons_reload()
        #except Exception,x:
        #    print "Bad syntax for button definition, see 'help button'"
        #    print x
        

    def cbutton_save(self,n,bdef,new_n=None):
        if new_n is None: new_n=n
        if bdef is None or bdef == "":
            self.save_in_rc(("button %d" % n),'')
        elif len(bdef)>2:
            colour=bdef[2]
            if type(colour) not in (str,unicode):
                #print type(colour),map(type,colour)
                if type(colour)==tuple and tuple(map(type,colour))==(int,int,int):
                    colour = map(lambda x:x%256,colour)
                    colour = wx.Colour(*colour).GetAsString(wx.C2S_NAME|wx.C2S_HTML_SYNTAX)
                else:
                    colour = wx.Colour(colour).GetAsString(wx.C2S_NAME|wx.C2S_HTML_SYNTAX)
            self.save_in_rc(("button %d" % n),'button %d "%s" /c "%s" %s' % (new_n,bdef[0],colour,bdef[1]))
        else:
            self.save_in_rc(("button %d" % n),'button %d "%s" %s' % (new_n,bdef[0],bdef[1]))

    def cbutton_edit(self,e,button=None):
        bedit=ButtonEdit(self)
        if button is not None:
            n = button.custombutton
            bedit.name.SetValue(button.properties[0])
            bedit.command.SetValue(button.properties[1])
            if len(button.properties)>2:
                colour=button.properties[2]
                if type(colour) not in (str,unicode):
                    #print type(colour)
                    if type(colour)==tuple and tuple(map(type,colour))==(int,int,int):
                        colour = map(lambda x:x%256,colour)
                        colour = wx.Colour(*colour).GetAsString(wx.C2S_NAME|wx.C2S_HTML_SYNTAX)
                    else:
                        colour = wx.Colour(colour).GetAsString(wx.C2S_NAME|wx.C2S_HTML_SYNTAX)
                bedit.color.SetValue(colour)
        else:
            n = len(self.custombuttons)
            while n>0 and self.custombuttons[n-1] is None:
                n -= 1
        if bedit.ShowModal()==wx.ID_OK:
            if n==len(self.custombuttons):
                self.custombuttons+=[None]
            self.custombuttons[n]=[bedit.name.GetValue().strip(),bedit.command.GetValue().strip()]
            if bedit.color.GetValue().strip()!="":
                self.custombuttons[n]+=[bedit.color.GetValue()]
            self.cbutton_save(n,self.custombuttons[n])
        bedit.Destroy()
        self.cbuttons_reload()

    def cbutton_remove(self,e,button):
        n = button.custombutton
        self.custombuttons[n]=None
        self.cbutton_save(n,None)
        #while len(self.custombuttons) and self.custombuttons[-1] is None:
        #    del self.custombuttons[-1]
        wx.CallAfter(self.cbuttons_reload)
    
    def cbutton_order(self,e,button,dir):
        n = button.custombutton
        if dir<0:
            n=n-1
        if n+1 >= len(self.custombuttons):
            self.custombuttons+=[None] # pad
        # swap
        self.custombuttons[n],self.custombuttons[n+1] = self.custombuttons[n+1],self.custombuttons[n]
        self.cbutton_save(n,self.custombuttons[n])
        self.cbutton_save(n+1,self.custombuttons[n+1])
        #if self.custombuttons[-1] is None:
        #    del self.custombuttons[-1]
        self.cbuttons_reload()
    
    def editbutton(self,e):
        if e.IsCommandEvent() or e.ButtonUp(wx.MOUSE_BTN_RIGHT):
            if e.IsCommandEvent():
                pos = (0,0)
            else:
                pos = e.GetPosition()
            popupmenu = wx.Menu()
            obj = e.GetEventObject()
            if hasattr(obj,"custombutton"):
                item = popupmenu.Append(-1,_("Edit custom button '%s'") % e.GetEventObject().GetLabelText())
                self.Bind(wx.EVT_MENU,lambda e,button=e.GetEventObject():self.cbutton_edit(e,button),item)
                item = popupmenu.Append(-1,_("Move left <<"))
                self.Bind(wx.EVT_MENU,lambda e,button=e.GetEventObject():self.cbutton_order(e,button,-1),item)
                if obj.custombutton == 0: item.Enable(False)
                item = popupmenu.Append(-1,_("Move right >>"))
                self.Bind(wx.EVT_MENU,lambda e,button=e.GetEventObject():self.cbutton_order(e,button,1),item)
                if obj.custombutton == 63: item.Enable(False)
                pos = self.panel.ScreenToClient(e.GetEventObject().ClientToScreen(pos))
                item = popupmenu.Append(-1,_("Remove custom button '%s'") % e.GetEventObject().GetLabelText())
                self.Bind(wx.EVT_MENU,lambda e,button=e.GetEventObject():self.cbutton_remove(e,button),item)
            else:
                item = popupmenu.Append(-1,_("Add custom button"))
                self.Bind(wx.EVT_MENU,self.cbutton_edit,item)
            self.panel.PopupMenu(popupmenu, pos)
        elif e.Dragging() and e.ButtonIsDown(wx.MOUSE_BTN_LEFT):
            obj = e.GetEventObject()
            scrpos = obj.ClientToScreen(e.GetPosition())
            if not hasattr(self,"dragpos"):
                self.dragpos = scrpos
                e.Skip()
                return
            else: 
                dx,dy=self.dragpos[0]-scrpos[0],self.dragpos[1]-scrpos[1]
                if dx*dx+dy*dy < 5*5: # threshold to detect dragging for jittery mice
                    e.Skip()
                    return
            if not hasattr(self,"dragging"):
                # init dragging of the custom button
                if hasattr(obj,"custombutton") and obj.properties is not None:
                    self.newbuttonbutton.SetLabel("")
                    self.newbuttonbutton.SetFont(wx.Font(10,wx.FONTFAMILY_DEFAULT,wx.FONTSTYLE_NORMAL,wx.FONTWEIGHT_NORMAL))
                    self.newbuttonbutton.SetForegroundColour("black")
                    self.newbuttonbutton.SetSize(obj.GetSize())
                    if self.upperbottomsizer.GetItem(self.newbuttonbutton) is not None:
                        self.upperbottomsizer.SetItemMinSize(self.newbuttonbutton,obj.GetSize())
                        self.topsizer.Layout()
                    self.dragging = wx.Button(self.panel,-1,obj.GetLabel())
                    self.dragging.SetBackgroundColour(obj.GetBackgroundColour())
                    self.dragging.SetForegroundColour(obj.GetForegroundColour())
                    self.dragging.sourcebutton = obj
                    self.dragging.Raise()
                    self.dragging.Disable()
                    self.dragging.SetPosition(self.panel.ScreenToClient(scrpos))
                    for b in self.custombuttonbuttons:
                        #if b.IsFrozen(): b.Thaw()
                        if b.properties is None:
                            b.Enable()
                        #    b.SetStyle(wx.ALIGN_CENTRE+wx.ST_NO_AUTORESIZE+wx.SIMPLE_BORDER)
                    self.last_drag_dest = obj
                    self.dragging.label = obj.s_label = obj.GetLabel()
                    self.dragging.bgc = obj.s_bgc = obj.GetBackgroundColour()
                    self.dragging.fgc = obj.s_fgc = obj.GetForegroundColour()
            else: 
                # dragging in progress
                self.dragging.SetPosition(self.panel.ScreenToClient(scrpos))
                wx.CallAfter(self.dragging.Refresh)
                btns = self.custombuttonbuttons 
                dst = None
                src = self.dragging.sourcebutton
                drg = self.dragging
                for b in self.custombuttonbuttons:
                    if b.GetScreenRect().Contains(scrpos):
                        dst = b
                        break
                #if dst is None and self.panel.GetScreenRect().Contains(scrpos):
                #    # try to check if it is after buttons at the end
                #    tspos = self.panel.ClientToScreen(self.upperbottomsizer.GetPosition())
                #    bspos = self.panel.ClientToScreen(self.centersizer.GetPosition())
                #    tsrect = wx.Rect(*(tspos.Get()+self.upperbottomsizer.GetSize().Get()))
                #    bsrect = wx.Rect(*(bspos.Get()+self.centersizer.GetSize().Get()))
                #    lbrect = btns[-1].GetScreenRect()
                #    p = scrpos.Get()
                #    if len(btns)<4 and tsrect.Contains(scrpos):
                #        if lbrect.GetRight() < p[0]:
                #            print "Right of last button on upper cb sizer"
                #    if bsrect.Contains(scrpos):
                #        if lbrect.GetBottom() < p[1]:
                #            print "Below last button on lower cb sizer"
                #        if lbrect.GetRight() < p[0] and lbrect.GetTop() <= p[1] and lbrect.GetBottom() >= p[1]:
                #            print "Right to last button on lower cb sizer"
                if dst is not self.last_drag_dest:
                    if self.last_drag_dest is not None:
                        self.last_drag_dest.SetBackgroundColour(self.last_drag_dest.s_bgc)
                        self.last_drag_dest.SetForegroundColour(self.last_drag_dest.s_fgc)
                        self.last_drag_dest.SetLabel(self.last_drag_dest.s_label)
                    if dst is not None and dst is not src:
                        dst.s_bgc = dst.GetBackgroundColour()
                        dst.s_fgc = dst.GetForegroundColour()
                        dst.s_label = dst.GetLabel()
                        src.SetBackgroundColour(dst.GetBackgroundColour())
                        src.SetForegroundColour(dst.GetForegroundColour())
                        src.SetLabel(dst.GetLabel())
                        dst.SetBackgroundColour(drg.bgc)
                        dst.SetForegroundColour(drg.fgc)
                        dst.SetLabel(drg.label)
                    else:
                        src.SetBackgroundColour(drg.bgc)
                        src.SetForegroundColour(drg.fgc)
                        src.SetLabel(drg.label)
                    self.last_drag_dest = dst
        elif hasattr(self,"dragging") and not e.ButtonIsDown(wx.MOUSE_BTN_LEFT):
            # dragging finished
            obj = e.GetEventObject()
            scrpos = obj.ClientToScreen(e.GetPosition())
            dst = None
            src = self.dragging.sourcebutton
            drg = self.dragging
            for b in self.custombuttonbuttons:
                if b.GetScreenRect().Contains(scrpos):
                    dst = b
                    break
            if dst is not None:
                src_i = src.custombutton
                dst_i = dst.custombutton
                self.custombuttons[src_i],self.custombuttons[dst_i] = self.custombuttons[dst_i],self.custombuttons[src_i]
                self.cbutton_save(src_i,self.custombuttons[src_i])
                self.cbutton_save(dst_i,self.custombuttons[dst_i])
                while self.custombuttons[-1] is None:
                    del self.custombuttons[-1]
            wx.CallAfter(self.dragging.Destroy)
            del self.dragging
            wx.CallAfter(self.cbuttons_reload)
            del self.last_drag_dest
            del self.dragpos
        else:
            e.Skip()
    
    def homeButtonClicked(self, corner):
        if corner == 0: # upper-left
            self.onecmd('home X')
        if corner == 1: # upper-right
            self.onecmd('home Y')
        if corner == 2: # lower-right
            self.onecmd('home Z')
        if corner == 3: # lower-left
            self.onecmd('home')
    
    def moveXY(self, x, y):
        if x != 0:
            self.onecmd('move X %s' % x)
        if y != 0:
            self.onecmd('move Y %s' % y)
    
    def moveZ(self, z):
        if z != 0:
            self.onecmd('move Z %s' % z)
            
    def procbutton(self,e):
        try:
            if hasattr(e.GetEventObject(),"custombutton"):
                if wx.GetKeyState(wx.WXK_CONTROL) or wx.GetKeyState(wx.WXK_ALT):
                    return self.editbutton(e)
                self.cur_button=e.GetEventObject().custombutton
            self.onecmd(e.GetEventObject().properties[1])
            self.cur_button=None
        except:
            print _("event object missing")
            self.cur_button=None
            raise
        
    def kill(self,e):
        self.statuscheck=0
        self.p.recvcb=None
        self.p.disconnect()
        if hasattr(self,"feedrates_changed"):
            self.save_in_rc("set xy_feedrate","set xy_feedrate %d" % self.settings.xy_feedrate)
            self.save_in_rc("set z_feedrate","set z_feedrate %d" % self.settings.z_feedrate)
            self.save_in_rc("set e_feedrate","set e_feedrate %d" % self.settings.e_feedrate)
        try:
            self.gwindow.Destroy()
        except:
            pass
        self.Destroy()
        
    def do_monitor(self,l=""):
        if l.strip()=="":
            self.monitorbox.SetValue(not self.monitorbox.GetValue())
        elif l.strip()=="off":
            wx.CallAfter(self.monitorbox.SetValue,False)
        else:
            try:
                self.monitor_interval=float(l)
                wx.CallAfter(self.monitorbox.SetValue,self.monitor_interval>0)
            except:
                print _("Invalid period given.")
        self.setmonitor(None)
        if self.monitor:
            print _("Monitoring printer.")
        else:
            print _("Done monitoring.")
            
        
    def setmonitor(self,e):
        self.monitor=self.monitorbox.GetValue()
        
    def sendline(self,e):
        command=self.commandbox.GetValue()
        if not len(command):
            return
        wx.CallAfter(self.logbox.AppendText,">>>"+command+"\n")
        self.onecmd(str(command))
        self.commandbox.SetSelection(0,len(command))

    def clearOutput(self,e):
        self.logbox.Clear()
        
    def statuschecker(self):
        try:
            while(self.statuscheck):
                string=""
                if(self.p.online):
                    string+=_("Printer is online. ")
                try:
                    string+=_("Loaded ")+os.path.split(self.filename)[1]+" "
                except:
                    pass
                string+=(self.tempreport.replace("\r","").replace("T",_("Hotend")).replace("B",_("Bed")).replace("\n","").replace("ok ",""))+" "
                wx.CallAfter(self.tempdisp.SetLabel,self.tempreport.strip().replace("ok ",""))
                #try:
                #    self.tgauge.SetValue(int(filter(lambda x:x.startswith("T:"),self.tempreport.split())[0].split(":")[1]))
                #except:
                #    pass
                fractioncomplete = 0.0
                if self.sdprinting:
                    fractioncomplete = float(self.percentdone/100.0)
                    string+= _(" SD printing:%04.2f %%") % (self.percentdone,)
                if self.p.printing:
                    fractioncomplete = float(self.p.queueindex)/len(self.p.mainqueue)
                    string+= _(" Printing:%04.2f %% |") % (100*float(self.p.queueindex)/len(self.p.mainqueue),)
                    string+= _(" Line# ") + str(self.p.queueindex) + _("of ") + str(len(self.p.mainqueue)) + _(" lines |" )
                if fractioncomplete > 0.0:
                    secondselapsed = int(time.time()-self.starttime)
                    secondsestimate = secondselapsed/fractioncomplete
                    secondsremain = secondsestimate - secondselapsed
                    string+= _(" Est: ") + time.strftime('%H:%M:%S', time.gmtime(secondsremain))
                    string+= _(" of: ") + time.strftime('%H:%M:%S', time.gmtime(secondsestimate))
                    string+= _(" Remaining | ")
                    string+= _(" Z: %0.2f mm") % self.curlayer
                wx.CallAfter(self.status.SetStatusText,string)
                wx.CallAfter(self.gviz.Refresh)
                if(self.monitor and self.p.online):
                    if self.sdprinting:
                        self.p.send_now("M27")
                    self.p.send_now("M105")
                time.sleep(self.monitor_interval)
                while not self.sentlines.empty():
                    try:
                        gc=self.sentlines.get_nowait()
                        wx.CallAfter(self.gviz.addgcode,gc,1)
                    except:
                        break
            wx.CallAfter(self.status.SetStatusText,_("Not connected to printer."))
        except:
            pass #if window has been closed
    def capture(self, func, *args, **kwargs):
        stdout=sys.stdout
        cout=None
        try:
            cout=self.cout
        except:
            pass
        if cout is None:
            cout=cStringIO.StringIO()
        
        sys.stdout=cout
        retval=None
        try:
            retval=func(*args,**kwargs)
        except:
            traceback.print_exc()
        sys.stdout=stdout
        return retval

    def recvcb(self,l):
        if "T:" in l:
            self.tempreport=l
            wx.CallAfter(self.tempdisp.SetLabel,self.tempreport.strip().replace("ok ",""))
            #try:
            #    self.tgauge.SetValue(int(filter(lambda x:x.startswith("T:"),self.tempreport.split())[0].split(":")[1]))
            #except:
            #    pass
        tstring=l.rstrip()
        #print tstring
        if(tstring!="ok"):
            print tstring
            #wx.CallAfter(self.logbox.AppendText,tstring+"\n")
        for i in self.recvlisteners:
            i(l)
    
    def listfiles(self,line):
        if "Begin file list" in line:
            self.listing=1
        elif "End file list" in line:
            self.listing=0
            self.recvlisteners.remove(self.listfiles)
            wx.CallAfter(self.filesloaded)
        elif self.listing:
            self.sdfiles+=[line.replace("\n","").replace("\r","").lower()]
        
    def waitforsdresponse(self,l):
        if "file.open failed" in l:
            wx.CallAfter(self.status.SetStatusText,_("Opening file failed."))
            self.recvlisteners.remove(self.waitforsdresponse)
            return
        if "File opened" in l:
            wx.CallAfter(self.status.SetStatusText,l)
        if "File selected" in l:
            wx.CallAfter(self.status.SetStatusText,_("Starting print"))
            self.sdprinting=1
            self.p.send_now("M24")
            self.startcb()
            return
        if "Done printing file" in l:
            wx.CallAfter(self.status.SetStatusText,l)
            self.sdprinting=0
            self.recvlisteners.remove(self.waitforsdresponse)
            self.endcb()
            return
        if "SD printing byte" in l:
            #M27 handler
            try:
                resp=l.split()
                vals=resp[-1].split("/")
                self.percentdone=100.0*int(vals[0])/int(vals[1])
            except:
                pass
    
        
        
    def filesloaded(self):
        dlg=wx.SingleChoiceDialog(self, _("Select the file to print"), _("Pick SD file"), self.sdfiles)
        if(dlg.ShowModal()==wx.ID_OK):
            target=dlg.GetStringSelection()
            if len(target):
                self.recvlisteners+=[self.waitforsdresponse]
                self.p.send_now("M23 "+target.lower())
        
        #print self.sdfiles
        pass

    def getfiles(self):
        if not self.p.online:
            self.sdfiles=[]
            return
        self.listing=0
        self.sdfiles=[]
        self.recvlisteners+=[self.listfiles]
        self.p.send_now("M21")
        self.p.send_now("M20")
        
    def skein_func(self):
        try:
            import shlex
            param = self.expandcommand(self.settings.slicecommand).encode()
            print "Slicing: ",param
            pararray=[i.replace("$s",self.filename).replace("$o",self.filename.replace(".stl","_export.gcode").replace(".STL","_export.gcode")).encode() for i in shlex.split(param.replace("\\","\\\\").encode())]
                #print pararray
            self.skeinp=subprocess.Popen(pararray,stderr=subprocess.STDOUT,stdout=subprocess.PIPE)
            while True:
                o = self.skeinp.stdout.read(1)
                if o == '' and self.skeinp.poll() != None: break
                sys.stdout.write(o)
            self.skeinp.wait()
            self.stopsf=1
        except:
            print _("Skeinforge execution failed.")
            self.stopsf=1
            traceback.print_exc(file=sys.stdout)
        
    def skein_monitor(self):
        while(not self.stopsf):
            try:
                wx.CallAfter(self.status.SetStatusText,_("Slicing..."))#+self.cout.getvalue().split("\n")[-1])
            except:
                pass
            time.sleep(0.1)
        fn=self.filename
        try:
            self.filename=self.filename.replace(".stl","_export.gcode").replace(".STL","_export.gcode").replace(".obj","_export.gcode").replace(".OBJ","_export.gcode")
            of=open(self.filename)
            self.f=[i.replace("\n","").replace("\r","") for i in of]
            of.close
            if self.p.online:
                    wx.CallAfter(self.printbtn.Enable)
                    
            wx.CallAfter(self.status.SetStatusText,_("Loaded ")+self.filename+_(", %d lines") % (len(self.f),))
            wx.CallAfter(self.pausebtn.Disable)
            wx.CallAfter(self.printbtn.SetLabel,_("Print"))

            threading.Thread(target=self.loadviz).start()
        except:
            self.filename=fn
        wx.CallAfter(self.loadbtn.SetLabel,_("Load File"))
        self.skeining=0
        self.skeinp=None
        
        
    def skein(self,filename):
        wx.CallAfter(self.loadbtn.SetLabel,_("Cancel"))
        print _("Slicing ") + filename
        self.cout=StringIO.StringIO()
        self.filename=filename
        self.stopsf=0
        self.skeining=1
        thread(target=self.skein_func).start()
        thread(target=self.skein_monitor).start()
        
    def loadfile(self,event,filename=None):
        if self.skeining and self.skeinp is not None:
            self.skeinp.terminate()
            return
        basedir=self.settings.last_file_path
        if not os.path.exists(basedir):
            basedir = "."
            try:
                basedir=os.path.split(self.filename)[0]
            except:
                pass
        dlg=wx.FileDialog(self,_("Open file to print"),basedir,style=wx.FD_OPEN|wx.FD_FILE_MUST_EXIST)
        dlg.SetWildcard(_("OBJ, STL, and GCODE files (;*.gcode;*.gco;*.g;*.stl;*.STL;*.obj;*.OBJ;)"))
        if(filename is not None or dlg.ShowModal() == wx.ID_OK):
            if filename is not None:
                name=filename
            else:
                name=dlg.GetPath()
            if not(os.path.exists(name)):
                self.status.SetStatusText(_("File not found!"))
                return
            path = os.path.split(name)[0]
            if path != self.settings.last_file_path:
                self.set("last_file_path",path)
            if name.lower().endswith(".stl"):
                self.skein(name)
            elif name.lower().endswith(".obj"):
                self.skein(name)
            else:
                self.filename=name
                of=open(self.filename)
                self.f=[i.replace("\n","").replace("\r","") for i in of]
                of.close
                self.status.SetStatusText(_("Loaded ") + name + _(", %d lines") % (len(self.f),))
                wx.CallAfter(self.printbtn.SetLabel, _("Print"))
                wx.CallAfter(self.pausebtn.SetLabel, _("Pause"))
                wx.CallAfter(self.pausebtn.Disable)
                if self.p.online:
                    wx.CallAfter(self.printbtn.Enable)
                threading.Thread(target=self.loadviz).start()
                
    def loadviz(self):
        Xtot,Ytot,Ztot,Xmin,Xmax,Ymin,Ymax,Zmin,Zmax = pronsole.measurements(self.f)
        print pronsole.totalelength(self.f), _("mm of filament used in this print\n")
        print _("the print goes from"),Xmin,_("mm to"),Xmax,_("mm in X\nand is"),Xtot,_("mm wide\n")
        print _("the print goes from"),Ymin,_("mm to"),Ymax,_("mm in Y\nand is"),Ytot,_("mm wide\n")
        print _("the print goes from"),Zmin,_("mm to"),Zmax,_("mm in Z\nand is"),Ztot,_("mm high\n")
        print _("Estimated duration (pessimistic): "), pronsole.estimate_duration(self.f)
        #import time
        #t0=time.time()
        self.gviz.clear()
        self.gwindow.p.clear()
        self.gviz.addfile(self.f)
        #print "generated 2d view in %f s"%(time.time()-t0)
        #t0=time.time()
        self.gwindow.p.addfile(self.f)
        #print "generated 3d view in %f s"%(time.time()-t0)
        self.gviz.showall=1
        wx.CallAfter(self.gviz.Refresh)
                
    def printfile(self,event):
        if self.paused:
            self.p.paused=0
            self.paused=0
            self.on_startprint()
            if self.sdprinting:
                self.p.send_now("M26 S0")
                self.p.send_now("M24")
                return
        
        if self.f is None or not len(self.f):
            wx.CallAfter(self.status.SetStatusText, _("No file loaded. Please use load first."))
            return
        if not self.p.online:
            wx.CallAfter(self.status.SetStatusText,_("Not connected to printer."))
            return
        self.on_startprint()
        self.p.startprint(self.f)
    
    def on_startprint(self):
        wx.CallAfter(self.pausebtn.SetLabel, _("Pause"))
        wx.CallAfter(self.pausebtn.Enable)
        wx.CallAfter(self.printbtn.SetLabel, _("Restart"))
    
    def endupload(self):
        self.p.send_now("M29 ")
        wx.CallAfter(self.status.SetStatusText, _("File upload complete"))
        time.sleep(0.5)
        self.p.clear=True
        self.uploading=False
        
    def uploadtrigger(self,l):
        if "Writing to file" in l:
            self.uploading=True
            self.p.startprint(self.f)
            self.p.endcb=self.endupload
            self.recvlisteners.remove(self.uploadtrigger)
        elif "open failed, File" in l:
            self.recvlisteners.remove(self.uploadtrigger)
        
    def upload(self,event):
        if not self.f or not len(self.f):
            return
        if not self.p.online:
            return
        dlg=wx.TextEntryDialog(self, ("Enter a target filename in 8.3 format:"), _("Pick SD filename") ,dosify(self.filename))
        if dlg.ShowModal()==wx.ID_OK:
            self.p.send_now("M21")
            self.p.send_now("M28 "+str(dlg.GetValue()))
            self.recvlisteners+=[self.uploadtrigger]
        pass
        
    def pause(self,event):
        print _("Paused.")
        if not self.paused:
            if self.sdprinting:
                self.p.send_now("M25")
            else:
                if(not self.p.printing):
                    #print "Not printing, cannot pause."
                    return
                self.p.pause()
            self.paused=True
            wx.CallAfter(self.pausebtn.SetLabel, _("Resume"))
        else:
            self.paused=False
            if self.sdprinting:
                self.p.send_now("M24")
            else:
                self.p.resume()
            wx.CallAfter(self.pausebtn.SetLabel, _("Pause"))
    
        
    def sdprintfile(self,event):
        self.on_startprint()
        threading.Thread(target=self.getfiles).start()
        pass
        
    def connect(self,event):
        print _("Connecting...")
        port=None
        try:
            port=self.scanserial()[0]
        except:
            pass
        if self.serialport.GetValue()!="":
            port=str(self.serialport.GetValue())
        baud=115200
        try:
            baud=int(self.baud.GetValue())
        except:
            pass
        if self.paused:
            self.p.paused=0
            self.p.printing=0
            wx.CallAfter(self.pausebtn.SetLabel, _("Pause"))
            wx.CallAfter(self.printbtn.SetLabel, _("Print"))
            self.paused=0
            if self.sdprinting:
                self.p.send_now("M26 S0")
        self.p.connect(port,baud)
        self.statuscheck=True
        if port != self.settings.port:
            self.set("port",port)
        if baud != self.settings.baudrate:
            self.set("baudrate",str(baud))
        threading.Thread(target=self.statuschecker).start()
        
        
    def disconnect(self,event):
        print _("Disconnected.")
        self.p.disconnect()
        self.statuscheck=False
       
        self.connectbtn.SetLabel("Connect")
        self.connectbtn.Bind(wx.EVT_BUTTON,self.connect)

        wx.CallAfter(self.printbtn.Disable);
        wx.CallAfter(self.pausebtn.Disable);
        for i in self.printerControls:
            wx.CallAfter(i.Disable)

        # Disable XYButtons and ZButtons
        wx.CallAfter(self.xyb.disable)
        wx.CallAfter(self.zb.disable)
        
        if self.paused:
            self.p.paused=0
            self.p.printing=0
            wx.CallAfter(self.pausebtn.SetLabel, _("Pause"))
            wx.CallAfter(self.printbtn.SetLabel, _("Print"))
            self.paused=0
            if self.sdprinting:
                self.p.send_now("M26 S0")
                
    
    def reset(self,event):
        print _("Reset.")
        dlg=wx.MessageDialog(self, _("Are you sure you want to reset the printer?"), _("Reset?"), wx.YES|wx.NO)
        if dlg.ShowModal()==wx.ID_YES:
            self.p.reset()
            if self.paused:
                self.p.paused=0
                self.p.printing=0
                wx.CallAfter(self.pausebtn.SetLabel, _("Pause"))
                wx.CallAfter(self.printbtn.SetLabel, _("Print"))
                self.paused=0
    
    def get_build_dimensions(self,bdim):
        import re
        # a string containing up to six numbers delimited by almost anything
        # first 0-3 numbers specify the build volume, no sign, always positive
        # remaining 0-3 numbers specify the coordinates of the "southwest" corner of the build platform
        # "XXX,YYY"
        # "XXXxYYY+xxx-yyy"
        # "XXX,YYY,ZZZ+xxx+yyy-zzz"
        # etc
        bdl = re.match(
        "[^\d+-]*(\d+)?" + # X build size
        "[^\d+-]*(\d+)?" + # Y build size
        "[^\d+-]*(\d+)?" + # Z build size
        "[^\d+-]*([+-]\d+)?" + # X corner coordinate
        "[^\d+-]*([+-]\d+)?" + # Y corner coordinate
        "[^\d+-]*([+-]\d+)?"   # Z corner coordinate
        ,bdim).groups()
        defaults = [200, 200, 100, 0, 0, 0]
        bdl_float = [float(value) if value else defaults[i] for i, value in enumerate(bdl)]
        return bdl_float

class macroed(wx.Dialog):
    """Really simple editor to edit macro definitions"""
    def __init__(self,macro_name,definition,callback,gcode=False):
        self.indent_chars = "  "
        title="  macro %s"
        if gcode:
            title="  %s"
        self.gcode=gcode
        wx.Dialog.__init__(self,None,title=title % macro_name,style=wx.DEFAULT_DIALOG_STYLE|wx.RESIZE_BORDER)
        self.callback = callback
        self.panel=wx.Panel(self,-1)
        titlesizer=wx.BoxSizer(wx.HORIZONTAL)
        title = wx.StaticText(self.panel,-1,title%macro_name)
        #title.SetFont(wx.Font(11,wx.NORMAL,wx.NORMAL,wx.BOLD))
        titlesizer.Add(title,1)
        self.okb = wx.Button(self.panel, -1, _("Save"))
        self.okb.Bind(wx.EVT_BUTTON, self.save)
        self.Bind(wx.EVT_CLOSE, self.close)
        titlesizer.Add(self.okb)
        self.cancelb = wx.Button(self.panel, -1, _("Cancel"))
        self.cancelb.Bind(wx.EVT_BUTTON, self.close)
        titlesizer.Add(self.cancelb)
        topsizer=wx.BoxSizer(wx.VERTICAL)
        topsizer.Add(titlesizer,0,wx.EXPAND)
        self.e=wx.TextCtrl(self.panel,style=wx.TE_MULTILINE+wx.HSCROLL,size=(200,200))
        if not self.gcode:
            self.e.SetValue(self.unindent(definition))
        else:
            self.e.SetValue("\n".join(definition))
        topsizer.Add(self.e,1,wx.ALL+wx.EXPAND)
        self.panel.SetSizer(topsizer)
        topsizer.Layout()
        topsizer.Fit(self)
        self.Show()
        self.e.SetFocus()
    def save(self,ev):
        self.Destroy()
        if not self.gcode:
            self.callback(self.reindent(self.e.GetValue()))
        else:
            self.callback(self.e.GetValue().split("\n"))
    def close(self,ev):
        self.Destroy()
    def unindent(self,text):
        import re
        self.indent_chars = text[:len(text)-len(text.lstrip())]
        if len(self.indent_chars)==0:
            self.indent_chars="  "
        unindented = ""
        lines = re.split(r"(?:\r\n?|\n)",text)
        #print lines
        if len(lines) <= 1:
            return text
        for line in lines:
            if line.startswith(self.indent_chars):
                unindented += line[len(self.indent_chars):] + "\n"
            else:
                unindented += line + "\n"
        return unindented
    def reindent(self,text):
        import re
        lines = re.split(r"(?:\r\n?|\n)",text)
        if len(lines) <= 1:
            return text
        reindented = ""
        for line in lines:
            if line.strip() != "":
                reindented += self.indent_chars + line + "\n"
        return reindented

class options(wx.Dialog):
    """Options editor"""
    def __init__(self,pronterface):
        wx.Dialog.__init__(self, None, title=_("Edit settings"))
        topsizer=wx.BoxSizer(wx.VERTICAL)
        vbox=wx.StaticBoxSizer(wx.StaticBox(self, label=_("Defaults")) ,wx.VERTICAL)
        topsizer.Add(vbox,1,wx.ALL+wx.EXPAND)
        grid=wx.GridSizer(rows=0,cols=2,hgap=8,vgap=2)
        vbox.Add(grid,0,wx.EXPAND)
        ctrls = {}
        for k,v in sorted(pronterface.settings._all_settings().items()):
            ctrls[k,0] = wx.StaticText(self,-1,k)
            ctrls[k,1] = wx.TextCtrl(self,-1,str(v))
            if k in pronterface.helpdict:
                ctrls[k,0].SetToolTipString(pronterface.helpdict.get(k))
                ctrls[k,1].SetToolTipString(pronterface.helpdict.get(k))
            grid.Add(ctrls[k,0],0,wx.BOTTOM+wx.RIGHT)
            grid.Add(ctrls[k,1],1,wx.EXPAND)
        topsizer.Add(self.CreateSeparatedButtonSizer(wx.OK+wx.CANCEL),0,wx.EXPAND)
        self.SetSizer(topsizer)        
        topsizer.Layout()
        topsizer.Fit(self)
        if self.ShowModal()==wx.ID_OK:
            for k,v in pronterface.settings._all_settings().items():
                if ctrls[k,1].GetValue() != str(v):
                    pronterface.set(k,str(ctrls[k,1].GetValue()))
        self.Destroy()
        
class ButtonEdit(wx.Dialog):
    """Custom button edit dialog"""
    def __init__(self,pronterface):
        wx.Dialog.__init__(self, None, title=_("Custom button"),style=wx.DEFAULT_DIALOG_STYLE|wx.RESIZE_BORDER)
        self.pronterface=pronterface
        topsizer=wx.BoxSizer(wx.VERTICAL)
        grid=wx.FlexGridSizer(rows=0,cols=2,hgap=4,vgap=2)
        grid.AddGrowableCol(1,1)
        grid.Add(wx.StaticText(self,-1, _("Button title")), 0, wx.BOTTOM|wx.RIGHT)
        self.name=wx.TextCtrl(self,-1,"")
        grid.Add(self.name,1,wx.EXPAND)
        grid.Add(wx.StaticText(self, -1, _("Command")), 0, wx.BOTTOM|wx.RIGHT)
        self.command=wx.TextCtrl(self,-1,"")
        xbox=wx.BoxSizer(wx.HORIZONTAL)
        xbox.Add(self.command,1,wx.EXPAND)
        self.command.Bind(wx.EVT_TEXT,self.macrob_enabler)
        self.macrob=wx.Button(self,-1,"..",style=wx.BU_EXACTFIT)
        self.macrob.Bind(wx.EVT_BUTTON,self.macrob_handler)
        xbox.Add(self.macrob,0)
        grid.Add(xbox,1,wx.EXPAND)
        grid.Add(wx.StaticText(self,-1, _("Color")),0,wx.BOTTOM|wx.RIGHT)
        self.color=wx.TextCtrl(self,-1,"")
        grid.Add(self.color,1,wx.EXPAND)
        topsizer.Add(grid,0,wx.EXPAND)
        topsizer.Add( (0,0),1)
        topsizer.Add(self.CreateStdDialogButtonSizer(wx.OK|wx.CANCEL),0,wx.ALIGN_CENTER)
        self.SetSizer(topsizer)
    def macrob_enabler(self,e):
        macro = self.command.GetValue()
        valid = False
        if macro == "":
            valid = True
        elif self.pronterface.macros.has_key(macro):
            valid = True
        elif hasattr(self.pronterface.__class__,"do_"+macro):
            valid = False
        elif len([c for c in macro if not c.isalnum() and c != "_"]):
            valid = False
        else:
            valid = True
        self.macrob.Enable(valid)
    def macrob_handler(self,e):
        macro = self.command.GetValue()
        macro = self.pronterface.edit_macro(macro)
        self.command.SetValue(macro)
        if self.name.GetValue()=="":
            self.name.SetValue(macro)
    
class TempGauge(wx.Panel):
    def __init__(self,parent,size=(200,22)):
        wx.Panel.__init__(self,parent,-1,size=size)
        self.Bind(wx.EVT_PAINT,self.paint)
        self.SetBackgroundStyle(wx.BG_STYLE_CUSTOM)
        self.width,self.height=size
        self.value=0
        self.setpoint=0
        self.recalc()
    def recalc(self):
        self.max=max(int(self.setpoint*1.05),240)
        self.scale=float(self.width-2)/float(self.max)
        self.ypt=int(self.scale*max(self.setpoint,40))
    def SetValue(self,value):
        self.value=value
        wx.CallAfter(self.Refresh)
    def SetTarget(self,value):
        self.setpoint=value
        self.recalc()
        wx.CallAfter(self.Refresh)
    def paint(self,ev):
        x0,y0,x1,y1,xE,yE = 1,1,self.ypt+1,1,self.width+1-2,20
        dc=wx.PaintDC(self)
        dc.SetBackground(wx.Brush((255,255,255)))
        dc.Clear()
        cold,medium,hot = wx.Colour(0,167,223),wx.Colour(239,233,119),wx.Colour(210,50.100)
        gauge1,gauge2 = wx.Colour(255,255,210),wx.Colour(234,82,0)
        shadow1,shadow2 = wx.Colour(110,110,110),wx.Colour(255,255,255)
        gc = wx.GraphicsContext.Create(dc)
        # draw shadow first
        # corners
        gc.SetBrush(gc.CreateRadialGradientBrush(xE-7,9,xE-7,9,8,shadow1,shadow2))
        gc.DrawRectangle(xE-7,1,8,8)
        gc.SetBrush(gc.CreateRadialGradientBrush(xE-7,17,xE-7,17,8,shadow1,shadow2))
        gc.DrawRectangle(xE-7,17,8,8)
        gc.SetBrush(gc.CreateRadialGradientBrush(x0+6,17,x0+6,17,8,shadow1,shadow2))
        gc.DrawRectangle(0,17,x0+6,8)
        # edges
        gc.SetBrush(gc.CreateLinearGradientBrush(xE-13,0,xE-6,0,shadow1,shadow2))
        gc.DrawRectangle(xE-6,9,10,8)
        gc.SetBrush(gc.CreateLinearGradientBrush(x0,yE-2,x0,yE+5,shadow1,shadow2))
        gc.DrawRectangle(x0+6,yE-2,xE-12,7)
        # draw gauge background
        gc.SetBrush(gc.CreateLinearGradientBrush(x0,y0,x1+1,y1,cold,medium))
        gc.DrawRoundedRectangle(x0,y0,x1+4,yE,6)
        gc.SetBrush(gc.CreateLinearGradientBrush(x1-2,y1,xE,y1,medium,hot))
        gc.DrawRoundedRectangle(x1-2,y1,xE-x1,yE,6)
        # draw gauge
        gc.SetBrush(gc.CreateLinearGradientBrush(x0,y0+3,x0,y0+15,gauge1,gauge2))
        #gc.SetBrush(gc.CreateLinearGradientBrush(0,3,0,15,wx.Colour(255,255,255),wx.Colour(255,90,32)))
        width=12
        w1=y0+9-width/2
        w2=w1+width
        value=x0+max(10,min(self.width+1-2,int(self.value*self.scale)))
        val_path = gc.CreatePath()
        val_path.MoveToPoint(x0,w1)
        val_path.AddLineToPoint(value,w1)
        val_path.AddLineToPoint(value+2,w1+width/4)
        val_path.AddLineToPoint(value+2,w2-width/4)
        val_path.AddLineToPoint(value,w2)
        #val_path.AddLineToPoint(value-4,10)
        val_path.AddLineToPoint(x0,w2)
        gc.DrawPath(val_path)
        # draw setpoint markers
        setpoint=x0+max(10,int(self.setpoint*self.scale))
        gc.SetBrush(gc.CreateBrush(wx.Brush(wx.Colour(0,0,0))))
        setp_path = gc.CreatePath()
        setp_path.MoveToPoint(setpoint-4,y0)
        setp_path.AddLineToPoint(setpoint+4,y0)
        setp_path.AddLineToPoint(setpoint,y0+5)
        setp_path.MoveToPoint(setpoint-4,yE)
        setp_path.AddLineToPoint(setpoint+4,yE)
        setp_path.AddLineToPoint(setpoint,yE-5)
        gc.DrawPath(setp_path)
        # draw readout
        text=u"T\u00B0 %u/%u"%(self.value,self.setpoint)
        #gc.SetFont(gc.CreateFont(wx.Font(12,wx.FONTFAMILY_DEFAULT,wx.FONTSTYLE_NORMAL,wx.FONTWEIGHT_BOLD),wx.WHITE))
        #gc.DrawText(text,29,-2)
        gc.SetFont(gc.CreateFont(wx.Font(10,wx.FONTFAMILY_DEFAULT,wx.FONTSTYLE_NORMAL,wx.FONTWEIGHT_BOLD),wx.WHITE))
        gc.DrawText(text,x0+31,y0+1)
        gc.SetFont(gc.CreateFont(wx.Font(10,wx.FONTFAMILY_DEFAULT,wx.FONTSTYLE_NORMAL,wx.FONTWEIGHT_BOLD)))
        gc.DrawText(text,x0+30,y0+0)
    
if __name__ == '__main__':
    app = wx.App(False)
    main = PronterWindow()
    main.Show()
    try:
        app.MainLoop()
    except:
        pass
<|MERGE_RESOLUTION|>--- conflicted
+++ resolved
@@ -62,7 +62,6 @@
         self.settings.preview_extrusion_width = 0.5
         self.settings.preview_grid_step1 = 10.
         self.settings.preview_grid_step2 = 50.
-<<<<<<< HEAD
         self.helpdict["build_dimensions"] = _("Dimensions of Build Platform\n & optional offset of origin\n\nExamples:\n   XXXxYYY\n   XXX,YYY,ZZZ\n   XXXxYYYxZZZ+OffX+OffY+OffZ")
         self.helpdict["last_bed_temperature"] = _("Last Set Temperature for the Heated Print Bed")
         self.helpdict["last_file_path"] = _("Folder of last opened file")
@@ -70,10 +69,7 @@
         self.helpdict["preview_extrusion_width"] = _("Width of Extrusion in Preview (default: 0.5)")
         self.helpdict["preview_grid_step1"] = _("Fine Grid Spacing (default: 10)")
         self.helpdict["preview_grid_step2"] = _("Coarse Grid Spacing (default: 50)")
-=======
-        self.settings.preview_extrusion_width = 0.5
-	self.settings.bgcolor = "#FFFFFF"
->>>>>>> 3afffa04
+        self.settings.bgcolor = "#FFFFFF"
         self.filename=filename
         os.putenv("UBUNTU_MENUPROXY","0")
         wx.Frame.__init__(self,None,title=_("Printer Interface"),size=size);
@@ -100,11 +96,8 @@
         self.custombuttons=[]
         self.btndict={}
         self.parse_cmdline(sys.argv[1:])
-<<<<<<< HEAD
         self.build_dimensions_list = self.get_build_dimensions(self.settings.build_dimensions)
-=======
         self.panel.SetBackgroundColour(self.settings.bgcolor)
->>>>>>> 3afffa04
         customdict={}
         try:
             execfile("custombtn.txt",customdict)
