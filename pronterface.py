#!/usr/bin/env python

# This file is part of the Printrun suite.
#
# Printrun is free software: you can redistribute it and/or modify
# it under the terms of the GNU General Public License as published by
# the Free Software Foundation, either version 3 of the License, or
# (at your option) any later version.
#
# Printrun is distributed in the hope that it will be useful,
# but WITHOUT ANY WARRANTY; without even the implied warranty of
# MERCHANTABILITY or FITNESS FOR A PARTICULAR PURPOSE.  See the
# GNU General Public License for more details.
#
# You should have received a copy of the GNU General Public License
# along with Printrun.  If not, see <http://www.gnu.org/licenses/>.

# Set up Internationalization using gettext
# searching for installed locales on /usr/share; uses relative folder if not found (windows)
import os, Queue, re

from printrun.printrun_utils import install_locale
install_locale('pronterface')

try:
    import wx
except:
    print _("WX is not installed. This program requires WX to run.")
    raise
import sys, glob, time, threading, traceback, cStringIO, subprocess

StringIO=cStringIO

thread=threading.Thread
winsize=(800,500)
layerindex=0
global buttonSize
buttonSize = (70, 25)  # Define sizes for the buttons on top rows
if os.name=="nt":
    winsize=(800,530)
    try:
        import _winreg
    except:
        pass


from printrun import printcore, gviz
from printrun.xybuttons import XYButtons
from printrun.zbuttons import ZButtons
from printrun.graph import Graph
from printrun.printrun_utils import pixmapfile, configfile
import pronsole
 
def dosify(name):
    return os.path.split(name)[1].split(".")[0][:8]+".g"

def parse_temperature_report(report, key):
    return float(filter(lambda x: x.startswith(key), report.split())[0].split(":")[1].split("/")[0])

class Tee(object):
    def __init__(self, target):
        self.stdout = sys.stdout
        sys.stdout = self
        self.target=target
    def __del__(self):
        sys.stdout = self.stdout
    def write(self, data):
        try:
            self.target(data)
        except:
            pass
        self.stdout.write(data.encode("utf-8"))
    def flush(self):
        self.stdout.flush()


class PronterWindow(wx.Frame,pronsole.pronsole):
    def __init__(self, filename=None,size=winsize):
        pronsole.pronsole.__init__(self)
        self.settings.build_dimensions = '200x200x100+0+0+0' #default build dimensions are 200x200x100 with 0,0,0 in the corner of the bed
        self.settings.last_bed_temperature = 0.0
        self.settings.last_file_path = ""
        self.settings.last_temperature = 0.0
        self.settings.preview_extrusion_width = 0.5
        self.settings.preview_grid_step1 = 10.
        self.settings.preview_grid_step2 = 50.
        self.settings.bgcolor = "#FFFFFF"
        self.helpdict["build_dimensions"] = _("Dimensions of Build Platform\n & optional offset of origin\n\nExamples:\n   XXXxYYY\n   XXX,YYY,ZZZ\n   XXXxYYYxZZZ+OffX+OffY+OffZ")
        self.helpdict["last_bed_temperature"] = _("Last Set Temperature for the Heated Print Bed")
        self.helpdict["last_file_path"] = _("Folder of last opened file")
        self.helpdict["last_temperature"] = _("Last Temperature of the Hot End")
        self.helpdict["preview_extrusion_width"] = _("Width of Extrusion in Preview (default: 0.5)")
        self.helpdict["preview_grid_step1"] = _("Fine Grid Spacing (default: 10)")
        self.helpdict["preview_grid_step2"] = _("Coarse Grid Spacing (default: 50)")
        self.helpdict["bgcolor"] = _("Pronterface background color (default: #FFFFFF)")
        self.filename=filename
        os.putenv("UBUNTU_MENUPROXY","0")
        wx.Frame.__init__(self,None,title=_("Printer Interface"),size=size);
        self.SetIcon(wx.Icon(pixmapfile("P-face.ico"),wx.BITMAP_TYPE_ICO))
        self.panel=wx.Panel(self,-1,size=size)

        self.statuscheck=False
        self.capture_skip={}
        self.capture_skip_newline=False
        self.tempreport=""
        self.monitor=0
        self.f=None
        self.skeinp=None
        self.monitor_interval=3
        self.paused=False
        self.sentlines=Queue.Queue(30)
        xcol=(245,245,108)
        ycol=(180,180,255)
        zcol=(180,255,180)
        self.cpbuttons=[
            [_("Motors off"),("M84"),None,(250,250,250),0, _("Switch all motors off")],
            [_("Check temp"),("M105"),(2,5),(225,200,200),(1,1), _("Check current hotend temperature")],
            [_("Extrude"),("extrude"),(4,0),(225,200,200),(1,2), _("Advance extruder by set length")],
            [_("Reverse"),("reverse"),(5,0),(225,200,200),(1,2), _("Reverse extruder by set length")],
        ]
        self.custombuttons=[]
        self.btndict={}
        self.parse_cmdline(sys.argv[1:])
        self.build_dimensions_list = self.get_build_dimensions(self.settings.build_dimensions)
        self.panel.SetBackgroundColour(self.settings.bgcolor)
        customdict={}
        try:
            execfile(configfile("custombtn.txt"),customdict)
            if len(customdict["btns"]):
                if not len(self.custombuttons):
                    try:
                        self.custombuttons = customdict["btns"]
                        for n in xrange(len(self.custombuttons)):
                            self.cbutton_save(n,self.custombuttons[n])
                        os.rename("custombtn.txt","custombtn.old")
                        rco=open("custombtn.txt","w")
                        rco.write(_("# I moved all your custom buttons into .pronsolerc.\n# Please don't add them here any more.\n# Backup of your old buttons is in custombtn.old\n"))
                        rco.close()
                    except IOError,x:
                        print str(x)
                else:
                    print _("Note!!! You have specified custom buttons in both custombtn.txt and .pronsolerc")
                    print _("Ignoring custombtn.txt. Remove all current buttons to revert to custombtn.txt")

        except:
            pass
        self.popmenu()
        self.popwindow()
        self.t=Tee(self.catchprint)
        self.stdout=sys.stdout
        self.skeining=0
        self.mini=False
        self.p.sendcb=self.sentcb
        self.p.startcb=self.startcb
        self.p.endcb=self.endcb
        self.starttime=0
        self.extra_print_time=0
        self.curlayer=0
        self.cur_button=None
        self.hsetpoint=0.0
        self.bsetpoint=0.0
<<<<<<< HEAD
        self.webInterface=None
        if self.webrequested:
            try :
                import cherrypy
                from printrun import webinterface
            except:
                print _("CherryPy is not installed. Web Interface Disabled.")
            try:
                self.webInterface=webinterface.WebInterface(self)
                self.webThread=threading.Thread(target=webinterface.StartWebInterfaceThread, args=(self.webInterface, ))
                self.webThread.start()
            except:
                print _("Failed to start web interface")
                traceback.print_exc(file = sys.stdout)
                self.webInterface = None
=======
        if webavail:
            self.webInterface=webinterface.WebInterface(self)
            self.webThread = Thread(target=webinterface.StartWebInterfaceThread, args=(self.webInterface, ))
            self.webThread.start()
        if(self.filename is not None):
          self.do_load(self.filename)
>>>>>>> 7e38278c

    def startcb(self):
        self.starttime=time.time()
        print "Print Started at: " +time.strftime('%H:%M:%S',time.localtime(self.starttime))

    def endcb(self):
        if(self.p.queueindex==0):
            print "Print ended at: " +time.strftime('%H:%M:%S',time.localtime(time.time()))
            print "and took: "+time.strftime('%H:%M:%S', time.gmtime(int(time.time()-self.starttime+self.extra_print_time)))  #+str(int(time.time()-self.starttime)/60)+" minutes "+str(int(time.time()-self.starttime)%60)+" seconds."
            wx.CallAfter(self.pausebtn.Disable)
            wx.CallAfter(self.printbtn.SetLabel,_("Print"))

            import shlex
            param = self.settings.final_command
            pararray=[i.replace("$s",str(self.filename)).replace("$t", str(time.strftime('%H:%M:%S', time.gmtime(int(time.time()-self.starttime+self.extra_print_time))))).encode() for i in shlex.split(param.replace("\\","\\\\").encode())]
            self.finalp=subprocess.Popen(pararray,stderr=subprocess.STDOUT,stdout=subprocess.PIPE)

    def online(self):
        print _("Printer is now online.")
        self.connectbtn.SetLabel(_("Disconnect"))
        self.connectbtn.SetToolTip(wx.ToolTip("Disconnect from the printer"))
        self.connectbtn.Bind(wx.EVT_BUTTON,self.disconnect)

        for i in self.printerControls:
            wx.CallAfter(i.Enable)

        # Enable XYButtons and ZButtons
        wx.CallAfter(self.xyb.enable)
        wx.CallAfter(self.zb.enable)

        if self.filename:
            wx.CallAfter(self.printbtn.Enable)


    def sentcb(self,line):
        if("G1" in line):
            if("Z" in line):
                try:
                    layer=float(line.split("Z")[1].split()[0])
                    if(layer!=self.curlayer):
                        self.curlayer=layer
                        self.gviz.hilight=[]
                        threading.Thread(target=wx.CallAfter,args=(self.gviz.setlayer,layer)).start()
                except:
                    pass
            try:
                self.sentlines.put_nowait(line)
            except:
                pass
            #threading.Thread(target=self.gviz.addgcode,args=(line,1)).start()
            #self.gwindow.p.addgcode(line,hilight=1)
        if("M104" in line or "M109" in line):
            if("S" in line):
                try:
                    temp=float(line.split("S")[1].split("*")[0])
                    #self.hottgauge.SetTarget(temp)
                    wx.CallAfter(self.graph.SetExtruder0TargetTemperature,temp)
                except:
                    pass
            try:
                self.sentlines.put_nowait(line)
            except:
                pass
        if("M140" in line):
            if("S" in line):
                try:
                    temp=float(line.split("S")[1].split("*")[0])
                    #self.bedtgauge.SetTarget(temp)
                    wx.CallAfter(self.graph.SetBedTargetTemperature,temp)
                except:
                    pass
            try:
                self.sentlines.put_nowait(line)
            except:
                pass

    def do_extrude(self,l=""):
        try:
            if not (l.__class__=="".__class__ or l.__class__==u"".__class__) or (not len(l)):
                l=str(self.edist.GetValue())
            pronsole.pronsole.do_extrude(self,l)
        except:
            raise

    def do_reverse(self,l=""):
        try:
            if not (l.__class__=="".__class__ or l.__class__==u"".__class__) or (not len(l)):
                l=str(float(self.edist.GetValue())*-1.0)
            pronsole.pronsole.do_extrude(self,l)
        except:
            pass

    def setbedgui(self,f):
        self.bsetpoint=f
        #self.bedtgauge.SetTarget(int(f))
        wx.CallAfter(self.graph.SetBedTargetTemperature,int(f))
        if f>0:
            wx.CallAfter(self.btemp.SetValue,str(f))
            self.set("last_bed_temperature",str(f))
            wx.CallAfter(self.setboff.SetBackgroundColour,"")
            wx.CallAfter(self.setboff.SetForegroundColour,"")
            wx.CallAfter(self.setbbtn.SetBackgroundColour,"#FFAA66")
            wx.CallAfter(self.setbbtn.SetForegroundColour,"#660000")
            wx.CallAfter(self.btemp.SetBackgroundColour,"#FFDABB")
        else:
            wx.CallAfter(self.setboff.SetBackgroundColour,"#0044CC")
            wx.CallAfter(self.setboff.SetForegroundColour,"white")
            wx.CallAfter(self.setbbtn.SetBackgroundColour,"")
            wx.CallAfter(self.setbbtn.SetForegroundColour,"")
            wx.CallAfter(self.btemp.SetBackgroundColour,"white")
            wx.CallAfter(self.btemp.Refresh)

    def sethotendgui(self,f):
        self.hsetpoint=f
        #self.hottgauge.SetTarget(int(f))
        wx.CallAfter(self.graph.SetExtruder0TargetTemperature,int(f))
        if f>0:
            wx.CallAfter(self.htemp.SetValue,str(f))
            self.set("last_temperature",str(f))
            wx.CallAfter(self.settoff.SetBackgroundColour,"")
            wx.CallAfter(self.settoff.SetForegroundColour,"")
            wx.CallAfter(self.settbtn.SetBackgroundColour,"#FFAA66")
            wx.CallAfter(self.settbtn.SetForegroundColour,"#660000")
            wx.CallAfter(self.htemp.SetBackgroundColour,"#FFDABB")
        else:
            wx.CallAfter(self.settoff.SetBackgroundColour,"#0044CC")
            wx.CallAfter(self.settoff.SetForegroundColour,"white")
            wx.CallAfter(self.settbtn.SetBackgroundColour,"")
            wx.CallAfter(self.settbtn.SetForegroundColour,"")
            wx.CallAfter(self.htemp.SetBackgroundColour,"white")
            wx.CallAfter(self.htemp.Refresh)
    
    def do_settemp(self,l=""):
        try:
            if not (l.__class__=="".__class__ or l.__class__==u"".__class__) or not l:
                l=str(self.htemp.GetValue().split()[0])
            l=l.lower().replace(",",".")
            for i in self.temps.keys():
                l=l.replace(i,self.temps[i])
            f=float(l)
            if f>=0:
                if self.p.online:
                    self.p.send_now("M104 S"+l)
                    print _("Setting hotend temperature to %f degrees Celsius.") % f
                    self.sethotendgui(f)
                else:
                    print _("Printer is not online.")
            else:
                print _("You cannot set negative temperatures. To turn the hotend off entirely, set its temperature to 0.")
        except Exception,x:
            print _("You must enter a temperature. (%s)" % (repr(x),))
            if self.webInterface:
                self.webInterface.AddLog("You must enter a temperature. (%s)" % (repr(x),))

    def do_bedtemp(self,l=""):
        try:
            if not (l.__class__=="".__class__ or l.__class__==u"".__class__) or (not len(l)):
                l=str(self.btemp.GetValue().split()[0])
            l=l.lower().replace(",",".")
            for i in self.bedtemps.keys():
                l=l.replace(i,self.bedtemps[i])
            f=float(l)
            if f>=0:
                if self.p.online:
                    self.p.send_now("M140 S"+l)
                    print _("Setting bed temperature to %f degrees Celsius.") % f
                    self.setbedgui(f)
                else:
                    print _("Printer is not online.")
                    if self.webInterface:
                        self.webInterface.AddLog("Printer is not online.")
            else:
                print _("You cannot set negative temperatures. To turn the bed off entirely, set its temperature to 0.")
                if self.webInterface:
                    self.webInterface.AddLog("You cannot set negative temperatures. To turn the bed off entirely, set its temperature to 0.")
        except:
            print _("You must enter a temperature.")
            if self.webInterface:
                self.webInterface.AddLog("You must enter a temperature.")

    def end_macro(self):
        pronsole.pronsole.end_macro(self)
        self.update_macros_menu()

    def delete_macro(self,macro_name):
        pronsole.pronsole.delete_macro(self,macro_name)
        self.update_macros_menu()

    def start_macro(self,macro_name,old_macro_definition=""):
        if not self.processing_rc:
            def cb(definition):
                if len(definition.strip())==0:
                    if old_macro_definition!="":
                        dialog = wx.MessageDialog(self,_("Do you want to erase the macro?"),style=wx.YES_NO|wx.YES_DEFAULT|wx.ICON_QUESTION)
                        if dialog.ShowModal()==wx.ID_YES:
                            self.delete_macro(macro_name)
                            return
                    print _("Cancelled.")
                    if self.webInterface:
                        self.webInterface.AddLog("Cancelled.")
                    return
                self.cur_macro_name = macro_name
                self.cur_macro_def = definition
                self.end_macro()
            macroed(macro_name,old_macro_definition,cb)
        else:
            pronsole.pronsole.start_macro(self,macro_name,old_macro_definition)

    def catchprint(self,l):
        if self.capture_skip_newline and len(l) and not len(l.strip("\n\r")):
            self.capture_skip_newline = False
            return
        for pat in self.capture_skip.keys():
            if self.capture_skip[pat] > 0 and pat.match(l):
                self.capture_skip[pat] -= 1
                self.capture_skip_newline = True
                return
<<<<<<< HEAD
        wx.CallAfter(self.logbox.AppendText,l)
        if self.webInterface:
            self.webInterface.AppendLog(l)

=======
        wx.CallAfter(self.addtexttolog,l);
        
>>>>>>> 7e38278c
    def scanserial(self):
        """scan for available ports. return a list of device names."""
        baselist=[]
        if os.name=="nt":
            try:
                key=_winreg.OpenKey(_winreg.HKEY_LOCAL_MACHINE,"HARDWARE\\DEVICEMAP\\SERIALCOMM")
                i=0
                while(1):
                    baselist+=[_winreg.EnumValue(key,i)[1]]
                    i+=1
            except:
                pass
        return baselist+glob.glob('/dev/ttyUSB*') + glob.glob('/dev/ttyACM*') +glob.glob("/dev/tty.*")+glob.glob("/dev/cu.*")+glob.glob("/dev/rfcomm*")

    def project(self,event):
        import projectlayer
        if(self.p.online):
            projectlayer.setframe(self,self.p).Show()
        else:
            print _("Printer is not online.")
            if self.webInterface:
                self.webInterface.AddLog("Printer is not online.")

    def popmenu(self):
        self.menustrip = wx.MenuBar()
        # File menu
        m = wx.Menu()
        self.Bind(wx.EVT_MENU, self.loadfile, m.Append(-1,_("&Open..."),_(" Opens file")))
        self.Bind(wx.EVT_MENU, self.do_editgcode, m.Append(-1,_("&Edit..."),_(" Edit open file")))
        self.Bind(wx.EVT_MENU, self.clearOutput, m.Append(-1,_("Clear console"),_(" Clear output console")))
        self.Bind(wx.EVT_MENU, self.project, m.Append(-1,_("Projector"),_(" Project slices")))
        self.Bind(wx.EVT_MENU, self.OnExit, m.Append(wx.ID_EXIT,_("E&xit"),_(" Closes the Window")))
        self.menustrip.Append(m,_("&File"))

        # Settings menu
        m = wx.Menu()
        self.macros_menu = wx.Menu()
        m.AppendSubMenu(self.macros_menu, _("&Macros"))
        self.Bind(wx.EVT_MENU, self.new_macro, self.macros_menu.Append(-1, _("<&New...>")))
        self.Bind(wx.EVT_MENU, lambda *e:options(self), m.Append(-1,_("&Options"),_(" Options dialog")))

        self.Bind(wx.EVT_MENU, lambda x:threading.Thread(target=lambda :self.do_skein("set")).start(), m.Append(-1,_("Slicing Settings"),_(" Adjust slicing settings")))

        mItem = m.AppendCheckItem(-1, _("Debug G-code"),
            _("Print all G-code sent to and received from the printer."))
        m.Check(mItem.GetId(), self.p.loud)
        self.Bind(wx.EVT_MENU, self.setloud, mItem)

        #try:
        #    from SkeinforgeQuickEditDialog import SkeinforgeQuickEditDialog
        #    self.Bind(wx.EVT_MENU, lambda *e:SkeinforgeQuickEditDialog(self), m.Append(-1,_("SFACT Quick Settings"),_(" Quickly adjust SFACT settings for active profile")))
        #except:
        #    pass

        self.menustrip.Append(m,_("&Settings"))
        self.update_macros_menu()
        self.SetMenuBar(self.menustrip)


    def doneediting(self,gcode):
        f=open(self.filename,"w")
        f.write("\n".join(gcode))
        f.close()
        wx.CallAfter(self.loadfile,None,self.filename)

    def do_editgcode(self,e=None):
        if(self.filename is not None):
            macroed(self.filename,self.f,self.doneediting,1)

    def new_macro(self,e=None):
        dialog = wx.Dialog(self,-1,_("Enter macro name"),size=(260,85))
        panel = wx.Panel(dialog,-1)
        vbox = wx.BoxSizer(wx.VERTICAL)
        wx.StaticText(panel,-1,_("Macro name:"),(8,14))
        dialog.namectrl = wx.TextCtrl(panel,-1,'',(110,8),size=(130,24),style=wx.TE_PROCESS_ENTER)
        hbox = wx.BoxSizer(wx.HORIZONTAL)
        okb = wx.Button(dialog,wx.ID_OK,_("Ok"),size=(60,24))
        dialog.Bind(wx.EVT_TEXT_ENTER,lambda e:dialog.EndModal(wx.ID_OK),dialog.namectrl)
        #dialog.Bind(wx.EVT_BUTTON,lambda e:self.new_macro_named(dialog,e),okb)
        hbox.Add(okb)
        hbox.Add(wx.Button(dialog,wx.ID_CANCEL,_("Cancel"),size=(60,24)))
        vbox.Add(panel)
        vbox.Add(hbox,1,wx.ALIGN_CENTER|wx.TOP|wx.BOTTOM,10)
        dialog.SetSizer(vbox)
        dialog.Centre()
        macro = ""
        if dialog.ShowModal()==wx.ID_OK:
            macro = dialog.namectrl.GetValue()
            if macro != "":
                wx.CallAfter(self.edit_macro,macro)
        dialog.Destroy()
        return macro

    def edit_macro(self,macro):
        if macro == "": return self.new_macro()
        if self.macros.has_key(macro):
            old_def = self.macros[macro]
        elif len([c for c in macro.encode("ascii","replace") if not c.isalnum() and c != "_"]):
            print _("Macro name may contain only ASCII alphanumeric symbols and underscores")
            if self.webInterface:
                self.webInterface.AddLog("Macro name may contain only alphanumeric symbols and underscores")
            return
        elif hasattr(self.__class__,"do_"+macro):
            print _("Name '%s' is being used by built-in command") % macro
            return
        else:
            old_def = ""
        self.start_macro(macro,old_def)
        return macro

    def update_macros_menu(self):
        if not hasattr(self,"macros_menu"):
            return # too early, menu not yet built
        try:
            while True:
                item = self.macros_menu.FindItemByPosition(1)
                if item is None: return
                self.macros_menu.DeleteItem(item)
        except:
            pass
        for macro in self.macros.keys():
            self.Bind(wx.EVT_MENU, lambda x,m=macro:self.start_macro(m,self.macros[m]), self.macros_menu.Append(-1, macro))

    def OnExit(self, event):
        self.Close()

    def rescanports(self,event=None):
        scan=self.scanserial()
        portslist=list(scan)
        if self.settings.port != "" and self.settings.port not in portslist:
            portslist += [self.settings.port]
            self.serialport.Clear()
            self.serialport.AppendItems(portslist)
        try:
            if os.path.exists(self.settings.port) or self.settings.port in scan:
                self.serialport.SetValue(self.settings.port)
            elif len(portslist)>0:
                self.serialport.SetValue(portslist[0])
        except:
            pass


    def popwindow(self):
        # this list will contain all controls that should be only enabled
        # when we're connected to a printer
        self.printerControls = []

        #sizer layout: topsizer is a column sizer containing two sections
        #upper section contains the mini view buttons
        #lower section contains the rest of the window - manual controls, console, visualizations
        #TOP ROW:
        uts=self.uppertopsizer=wx.BoxSizer(wx.HORIZONTAL)
        self.rescanbtn=wx.Button(self.panel,-1,_("Port"),size=buttonSize)
        self.rescanbtn.SetToolTip(wx.ToolTip("Communication Settings\nClick to rescan ports"))
        self.rescanbtn.Bind(wx.EVT_BUTTON,self.rescanports)
        uts.Add(self.rescanbtn,0,wx.TOP|wx.LEFT,0)

        self.serialport = wx.ComboBox(self.panel, -1,
                choices=self.scanserial(),
                style=wx.CB_DROPDOWN, size=(100, 25))
        self.serialport.SetToolTip(wx.ToolTip("Select Port Printer is connected to"))
        self.rescanports()
        uts.Add(self.serialport)

        uts.Add(wx.StaticText(self.panel,-1,"@"),0,wx.RIGHT|wx.ALIGN_CENTER,0)
        self.baud = wx.ComboBox(self.panel, -1,
                choices=["2400", "9600", "19200", "38400", "57600", "115200", "250000"],
                style=wx.CB_DROPDOWN,  size=(100, 25))
        self.baud.SetToolTip(wx.ToolTip("Select Baud rate for printer communication"))
        try:
            self.baud.SetValue("115200")
            self.baud.SetValue(str(self.settings.baudrate))
        except:
            pass
        uts.Add(self.baud)

        self.connectbtn=wx.Button(self.panel,-1,_("Connect"),  size=buttonSize)
        self.connectbtn.SetToolTip(wx.ToolTip("Connect to the printer"))
        self.connectbtn.Bind(wx.EVT_BUTTON,self.connect)
        uts.Add(self.connectbtn)

        self.resetbtn=wx.Button(self.panel,-1,_("Reset"),style=wx.BU_EXACTFIT,size=(-1,buttonSize[1]))
        self.resetbtn.Bind(wx.EVT_BUTTON,self.reset)
        self.resetbtn.SetToolTip(wx.ToolTip("Reset the printer"))
        uts.Add(self.resetbtn)

        #uts.Add((25,-1))
        
        #uts.Add((15,-1),flag=wx.EXPAND)
        #self.minibtn=wx.Button(self.panel,-1,_("Mini mode"),style=wx.BU_EXACTFIT)
        #self.minibtn.Bind(wx.EVT_BUTTON,self.toggleview)
        #uts.Add(self.minibtn,0,wx.ALIGN_CENTER)

        #SECOND ROW
        ubs=self.upperbottomsizer=uts#wx.BoxSizer(wx.HORIZONTAL)

        self.loadbtn=wx.Button(self.panel,-1,_("Load file"),style=wx.BU_EXACTFIT,size=(-1,buttonSize[1]))
        self.loadbtn.Bind(wx.EVT_BUTTON,self.loadfile)
        self.loadbtn.SetToolTip(wx.ToolTip("Load a 3D model file"))
        ubs.Add(self.loadbtn)
        self.platebtn=wx.Button(self.panel,-1,_("Compose"),style=wx.BU_EXACTFIT,size=(-1,buttonSize[1]))
        self.platebtn.Bind(wx.EVT_BUTTON,self.plate)
        self.platebtn.SetToolTip(wx.ToolTip("Simple Plater System"))
        #self.printerControls.append(self.uploadbtn)
        ubs.Add(self.platebtn)
        self.sdbtn=wx.Button(self.panel,-1,_("SD"),style=wx.BU_EXACTFIT,size=(-1,buttonSize[1]))
        self.sdbtn.Bind(wx.EVT_BUTTON,self.sdmenu)
        self.sdbtn.SetToolTip(wx.ToolTip("SD Card Printing"))
        self.printerControls.append(self.sdbtn)
        ubs.Add(self.sdbtn)
        self.printbtn=wx.Button(self.panel,-1,_("Print"),  size=buttonSize)
        self.printbtn.Bind(wx.EVT_BUTTON,self.printfile)
        self.printbtn.SetToolTip(wx.ToolTip("Start Printing Loaded File"))
        self.printbtn.Disable()
        ubs.Add(self.printbtn)
        self.pausebtn=wx.Button(self.panel,-1,_("Pause"),  size=buttonSize)
        self.pausebtn.SetToolTip(wx.ToolTip("Pause Current Print"))
        self.pausebtn.Bind(wx.EVT_BUTTON,self.pause)
        ubs.Add(self.pausebtn)
        #Right full view
        lrs=self.lowerrsizer=wx.BoxSizer(wx.VERTICAL)
        self.logbox=wx.TextCtrl(self.panel,style = wx.TE_MULTILINE,size=(350,-1))
        self.logbox.SetEditable(0)
        lrs.Add(self.logbox,1,wx.EXPAND)
        lbrs=wx.BoxSizer(wx.HORIZONTAL)
        self.commandbox=wx.TextCtrl(self.panel,style = wx.TE_PROCESS_ENTER)
        self.commandbox.SetToolTip(wx.ToolTip("Send commands to printer\n(Type 'help' for simple\nhelp function)"))
        self.commandbox.Bind(wx.EVT_TEXT_ENTER,self.sendline)
        self.commandbox.Bind(wx.EVT_CHAR, self.cbkey)
        self.commandbox.history=[u""]
        self.commandbox.histindex=1
        #self.printerControls.append(self.commandbox)
        lbrs.Add(self.commandbox,1)
        self.sendbtn=wx.Button(self.panel,-1,_("Send"),style=wx.BU_EXACTFIT)
        self.sendbtn.SetToolTip(wx.ToolTip("Send Command to Printer"))
        self.sendbtn.Bind(wx.EVT_BUTTON,self.sendline)
        #self.printerControls.append(self.sendbtn)
        lbrs.Add(self.sendbtn)
        lrs.Add(lbrs,0,wx.EXPAND)

        #left pane
        lls=self.lowerlsizer=wx.GridBagSizer()
        llts=wx.BoxSizer(wx.HORIZONTAL)
        #lls.Add(wx.StaticText(self.panel,-1,_("mm/min")),pos=(0,4),span=(1,4))
        lls.Add(llts,pos=(0,0),span=(1,9))
        #lls.Add((200,375))

        szbuttons=wx.GridBagSizer()
        
        self.xyb = XYButtons(self.panel, self.moveXY, self.homeButtonClicked, self.spacebarAction, self.settings.bgcolor)
        szbuttons.Add(self.xyb,pos=(0,1),flag=wx.ALIGN_CENTER)
        self.zb = ZButtons(self.panel, self.moveZ, self.settings.bgcolor)
        szbuttons.Add(self.zb,pos=(0,2),flag=wx.ALIGN_CENTER)
        #lls.Add(self.zb, pos=(2,6), span=(1,1), flag=wx.ALIGN_CENTER)
        wx.CallAfter(self.xyb.SetFocus)
        lls.Add(szbuttons, pos=(1,0), span=(1,8), flag=wx.ALIGN_CENTER)
        
        
        for i in self.cpbuttons:
            btn=wx.Button(self.panel,-1,i[0],style=wx.BU_EXACTFIT)
            btn.SetToolTip(wx.ToolTip(i[5]))
            btn.SetBackgroundColour(i[3])
            btn.SetForegroundColour("black")
            btn.properties=i
            btn.Bind(wx.EVT_BUTTON,self.procbutton)
            self.btndict[i[1]]=btn
            self.printerControls.append(btn)
            if(i[2]==None):
                if(i[4]==0):
                    llts.Add(btn)
            else:
                lls.Add(btn,pos=i[2],span=i[4])
        
        self.xyfeedc=wx.SpinCtrl(self.panel,-1,str(self.settings.xy_feedrate),min=0,max=50000,size=(70,-1))
        self.xyfeedc.SetToolTip(wx.ToolTip("Set Maximum Speed for X & Y axes (mm/min)"))
        llts.Add(wx.StaticText(self.panel,-1,_("XY:")), flag=wx.ALIGN_RIGHT|wx.ALIGN_CENTER_VERTICAL)
        llts.Add(self.xyfeedc)
        llts.Add(wx.StaticText(self.panel,-1,_("mm/min   Z:")), flag=wx.ALIGN_RIGHT|wx.ALIGN_CENTER_VERTICAL)
        self.zfeedc=wx.SpinCtrl(self.panel,-1,str(self.settings.z_feedrate),min=0,max=50000,size=(70,-1))
        self.zfeedc.SetToolTip(wx.ToolTip("Set Maximum Speed for Z axis (mm/min)"))
        llts.Add(self.zfeedc,)

        self.monitorbox=wx.CheckBox(self.panel,-1,_("Watch"))
        self.monitorbox.SetToolTip(wx.ToolTip("Monitor Temperatures in Graph"))
        lls.Add(self.monitorbox,pos=(2,6))
        self.monitorbox.Bind(wx.EVT_CHECKBOX,self.setmonitor)

        
        lls.Add(wx.StaticText(self.panel,-1,_("Heat")),pos=(2,0),span=(1,1),flag=wx.ALIGN_CENTER_VERTICAL|wx.ALIGN_RIGHT)
        htemp_choices=[self.temps[i]+" ("+i+")" for i in sorted(self.temps.keys(),key=lambda x:self.temps[x])]

        self.settoff=wx.Button(self.panel,-1,_("Off"),size=(36,-1),style=wx.BU_EXACTFIT)
        self.settoff.SetToolTip(wx.ToolTip("Switch Hotend Off"))
        self.settoff.Bind(wx.EVT_BUTTON,lambda e:self.do_settemp("off"))
        self.printerControls.append(self.settoff)
        lls.Add(self.settoff,pos=(2,1),span=(1,1))

        if self.settings.last_temperature not in map(float,self.temps.values()):
            htemp_choices = [str(self.settings.last_temperature)] + htemp_choices
        self.htemp=wx.ComboBox(self.panel, -1,
                choices=htemp_choices,style=wx.CB_DROPDOWN, size=(70,-1))
        self.htemp.SetToolTip(wx.ToolTip("Select Temperature for Hotend"))
        self.htemp.Bind(wx.EVT_COMBOBOX,self.htemp_change)

        lls.Add(self.htemp,pos=(2,2),span=(1,2))
        self.settbtn=wx.Button(self.panel,-1,_("Set"),size=(38,-1),style=wx.BU_EXACTFIT)
        self.settbtn.SetToolTip(wx.ToolTip("Switch Hotend On"))
        self.settbtn.Bind(wx.EVT_BUTTON,self.do_settemp)
        self.printerControls.append(self.settbtn)
        lls.Add(self.settbtn,pos=(2,4),span=(1,1))

        lls.Add(wx.StaticText(self.panel,-1,_("Bed:")),pos=(3,0),span=(1,1),flag=wx.ALIGN_CENTER_VERTICAL|wx.ALIGN_RIGHT)
        btemp_choices=[self.bedtemps[i]+" ("+i+")" for i in sorted(self.bedtemps.keys(),key=lambda x:self.temps[x])]

        self.setboff=wx.Button(self.panel,-1,_("Off"),size=(36,-1),style=wx.BU_EXACTFIT)
        self.setboff.SetToolTip(wx.ToolTip("Switch Heated Bed Off"))
        self.setboff.Bind(wx.EVT_BUTTON,lambda e:self.do_bedtemp("off"))
        self.printerControls.append(self.setboff)
        lls.Add(self.setboff,pos=(3,1),span=(1,1))

        if self.settings.last_bed_temperature not in map(float,self.bedtemps.values()):
            btemp_choices = [str(self.settings.last_bed_temperature)] + btemp_choices
        self.btemp=wx.ComboBox(self.panel, -1,
                choices=btemp_choices,style=wx.CB_DROPDOWN, size=(70,-1))
        self.btemp.SetToolTip(wx.ToolTip("Select Temperature for Heated Bed"))
        self.btemp.Bind(wx.EVT_COMBOBOX,self.btemp_change)
        lls.Add(self.btemp,pos=(3,2),span=(1,2))

        self.setbbtn=wx.Button(self.panel,-1,_("Set"),size=(38,-1),style=wx.BU_EXACTFIT)
        self.setbbtn.SetToolTip(wx.ToolTip("Switch Heated Bed On"))
        self.setbbtn.Bind(wx.EVT_BUTTON,self.do_bedtemp)
        self.printerControls.append(self.setbbtn)
        lls.Add(self.setbbtn,pos=(3,4),span=(1,1))

        self.btemp.SetValue(str(self.settings.last_bed_temperature))
        self.htemp.SetValue(str(self.settings.last_temperature))

        ## added for an error where only the bed would get (pla) or (abs).
        #This ensures, if last temp is a default pla or abs, it will be marked so.
        # if it is not, then a (user) remark is added. This denotes a manual entry

        for i in btemp_choices:
            if i.split()[0] == str(self.settings.last_bed_temperature).split('.')[0] or i.split()[0] == str(self.settings.last_bed_temperature):
                self.btemp.SetValue(i)
        for i in htemp_choices:
            if i.split()[0] == str(self.settings.last_temperature).split('.')[0] or i.split()[0] == str(self.settings.last_temperature) :
               self.htemp.SetValue(i)

        if( '(' not in self.btemp.Value):
            self.btemp.SetValue(self.btemp.Value + ' (user)')
        if( '(' not in self.htemp.Value):
            self.htemp.SetValue(self.htemp.Value + ' (user)')

        #lls.Add(self.btemp,pos=(4,1),span=(1,3))
        #lls.Add(self.setbbtn,pos=(4,4),span=(1,2))
        self.tempdisp=wx.StaticText(self.panel,-1,"")
        
        self.edist=wx.SpinCtrl(self.panel,-1,"5",min=0,max=1000,size=(60,-1))
        self.edist.SetBackgroundColour((225,200,200))
        self.edist.SetForegroundColour("black")
        lls.Add(self.edist,pos=(4,2),span=(1,2))
        lls.Add(wx.StaticText(self.panel,-1,_("mm")),pos=(4,4),span=(1,1))
        self.edist.SetToolTip(wx.ToolTip("Amount to Extrude or Retract (mm)"))
        self.efeedc=wx.SpinCtrl(self.panel,-1,str(self.settings.e_feedrate),min=0,max=50000,size=(60,-1))
        self.efeedc.SetToolTip(wx.ToolTip("Extrude / Retract speed (mm/min)"))
        self.efeedc.SetBackgroundColour((225,200,200))
        self.efeedc.SetForegroundColour("black")
        self.efeedc.Bind(wx.EVT_SPINCTRL,self.setfeeds)
        lls.Add(self.efeedc,pos=(5,2),span=(1,2))
        lls.Add(wx.StaticText(self.panel,-1,_("mm/\nmin")),pos=(5,4),span=(1,1))
        self.xyfeedc.Bind(wx.EVT_SPINCTRL,self.setfeeds)
        self.zfeedc.Bind(wx.EVT_SPINCTRL,self.setfeeds)
        self.zfeedc.SetBackgroundColour((180,255,180))
        self.zfeedc.SetForegroundColour("black")
        # lls.Add((10,0),pos=(0,11),span=(1,1))
        
        #self.hottgauge=TempGauge(self.panel,size=(200,24),title=_("Heater:"),maxval=230)
        #lls.Add(self.hottgauge,pos=(7,0),span=(1,4))
        #self.bedtgauge=TempGauge(self.panel,size=(200,24),title=_("Bed:"),maxval=130)
        #lls.Add(self.bedtgauge,pos=(8,0),span=(1,4))
        #def scroll_setpoint(e):
        #   if e.GetWheelRotation()>0:
        #       self.do_settemp(str(self.hsetpoint+1))
        #   elif e.GetWheelRotation()<0:
        #       self.do_settemp(str(max(0,self.hsetpoint-1)))
        #self.tgauge.Bind(wx.EVT_MOUSEWHEEL,scroll_setpoint)
        
        self.graph = Graph(self.panel, wx.ID_ANY)
        lls.Add(self.graph, pos=(3,5), span=(3,3))
        lls.Add(self.tempdisp,pos=(6,0),span=(1,1))
        
        self.gviz=gviz.gviz(self.panel,(300,300),
            build_dimensions=self.build_dimensions_list,
            grid=(self.settings.preview_grid_step1,self.settings.preview_grid_step2),
            extrusion_width=self.settings.preview_extrusion_width)
        self.gviz.SetToolTip(wx.ToolTip("Click to examine / edit\n  layers of loaded file"))
        self.gviz.showall=1
        try:
            raise ""
            import stlview
            self.gwindow=stlview.GCFrame(None, wx.ID_ANY, 'Gcode view, shift to move view, mousewheel to set layer', size=(600,600))
        except:
            self.gwindow=gviz.window([],
            build_dimensions=self.build_dimensions_list,
            grid=(self.settings.preview_grid_step1,self.settings.preview_grid_step2),
            extrusion_width=self.settings.preview_extrusion_width)
        self.gviz.Bind(wx.EVT_LEFT_DOWN,self.showwin)
        self.gwindow.Bind(wx.EVT_CLOSE,lambda x:self.gwindow.Hide())
        vcs=wx.BoxSizer(wx.VERTICAL)
        vcs.Add(self.gviz,1,flag=wx.SHAPED)
        cs=self.centersizer=wx.GridBagSizer()
        vcs.Add(cs,0,flag=wx.EXPAND)

        self.uppersizer=wx.BoxSizer(wx.VERTICAL)
        self.uppersizer.Add(self.uppertopsizer)
        #self.uppersizer.Add(self.upperbottomsizer)

        self.lowersizer=wx.BoxSizer(wx.HORIZONTAL)
        self.lowersizer.Add(lls)
        self.lowersizer.Add(vcs,1,wx.EXPAND|wx.ALIGN_CENTER_HORIZONTAL)
        self.lowersizer.Add(lrs,0,wx.EXPAND)
        self.topsizer=wx.BoxSizer(wx.VERTICAL)
        self.topsizer.Add(self.uppersizer)
        self.topsizer.Add(self.lowersizer,1,wx.EXPAND)
        self.panel.SetSizer(self.topsizer)
        self.status=self.CreateStatusBar()
        self.status.SetStatusText(_("Not connected to printer."))
        self.panel.Bind(wx.EVT_MOUSE_EVENTS,self.editbutton)
        self.Bind(wx.EVT_CLOSE, self.kill)

        self.topsizer.Layout()
        self.topsizer.Fit(self)

        # disable all printer controls until we connect to a printer
        self.pausebtn.Disable()
        for i in self.printerControls:
            i.Disable()

        #self.panel.Fit()
        #uts.Layout()
        self.cbuttons_reload()

    def cbkey(self,e):
        if e.GetKeyCode()==wx.WXK_UP:
            if self.commandbox.histindex==len(self.commandbox.history):
                self.commandbox.history+=[self.commandbox.GetValue()] #save current command
            if len(self.commandbox.history):
                self.commandbox.histindex=(self.commandbox.histindex-1)%len(self.commandbox.history)
                self.commandbox.SetValue(self.commandbox.history[self.commandbox.histindex])
                self.commandbox.SetSelection(0,len(self.commandbox.history[self.commandbox.histindex]))
        elif e.GetKeyCode()==wx.WXK_DOWN:
            if self.commandbox.histindex==len(self.commandbox.history):
                    self.commandbox.history+=[self.commandbox.GetValue()] #save current command
            if len(self.commandbox.history):
                self.commandbox.histindex=(self.commandbox.histindex+1)%len(self.commandbox.history)
                self.commandbox.SetValue(self.commandbox.history[self.commandbox.histindex])
                self.commandbox.SetSelection(0,len(self.commandbox.history[self.commandbox.histindex]))
        
        else:
            e.Skip()

    def plate(self,e):
        import plater
        print "plate function activated"
        plater.stlwin(size=(800,580),callback=self.platecb,parent=self).Show()

    def platecb(self,name):
        print "plated: "+name
        self.loadfile(None,name)

    def sdmenu(self,e):
        obj = e.GetEventObject()
        popupmenu=wx.Menu()
        item = popupmenu.Append(-1,_("SD Upload"))
        if not self.f or not len(self.f):
            item.Enable(False)
        self.Bind(wx.EVT_MENU,self.upload,id=item.GetId())
        item = popupmenu.Append(-1,_("SD Print"))
        self.Bind(wx.EVT_MENU,self.sdprintfile,id=item.GetId())
        self.panel.PopupMenu(popupmenu, obj.GetPosition())

    def htemp_change(self,event):
        if self.hsetpoint > 0:
            self.do_settemp("")
        wx.CallAfter(self.htemp.SetInsertionPoint,0)

    def btemp_change(self,event):
        if self.bsetpoint > 0:
            self.do_bedtemp("")
        wx.CallAfter(self.btemp.SetInsertionPoint,0)

    def showwin(self,event):
        if(self.f is not None):
            self.gwindow.Show(True)
            self.gwindow.SetToolTip(wx.ToolTip("Mousewheel zooms the display\nShift / Mousewheel scrolls layers"))
            self.gwindow.Raise()

    def setfeeds(self,e):
        self.feedrates_changed = True
        try:
            self.settings._set("e_feedrate",self.efeedc.GetValue())
        except:
            pass
        try:
            self.settings._set("z_feedrate",self.zfeedc.GetValue())
        except:
            pass
        try:
            self.settings._set("xy_feedrate",self.xyfeedc.GetValue())
        except:
            pass


    def toggleview(self,e):
        if(self.mini):
            self.mini=False
            self.topsizer.Fit(self)

            #self.SetSize(winsize)
            wx.CallAfter(self.minibtn.SetLabel, _("Mini mode"))

        else:
            self.mini=True
            self.uppersizer.Fit(self)

            #self.SetSize(winssize)
            wx.CallAfter(self.minibtn.SetLabel, _("Full mode"))

    def cbuttons_reload(self):
        allcbs = []
        ubs=self.upperbottomsizer
        cs=self.centersizer
        #for item in ubs.GetChildren():
        #    if hasattr(item.GetWindow(),"custombutton"):
        #        allcbs += [(ubs,item.GetWindow())]
        for item in cs.GetChildren():
            if hasattr(item.GetWindow(),"custombutton"):
                allcbs += [(cs,item.GetWindow())]
        for sizer,button in allcbs:
            #sizer.Remove(button)
            button.Destroy()
        self.custombuttonbuttons=[]
        newbuttonbuttonindex = len(self.custombuttons)
        while newbuttonbuttonindex>0 and self.custombuttons[newbuttonbuttonindex-1] is None:
            newbuttonbuttonindex -= 1
        while len(self.custombuttons) < 13:
            self.custombuttons.append(None)
        for i in xrange(len(self.custombuttons)):
            btndef = self.custombuttons[i]
            try:
                b=wx.Button(self.panel,-1,btndef[0],style=wx.BU_EXACTFIT)
                b.SetToolTip(wx.ToolTip(_("Execute command: ")+btndef[1]))
                if len(btndef)>2:
                    b.SetBackgroundColour(btndef[2])
                    rr,gg,bb=b.GetBackgroundColour().Get()
                    if 0.3*rr+0.59*gg+0.11*bb < 60:
                        b.SetForegroundColour("#ffffff")
            except:
                if i == newbuttonbuttonindex:
                    self.newbuttonbutton=b=wx.Button(self.panel,-1,"+",size=(19,18),style=wx.BU_EXACTFIT)
                    #b.SetFont(wx.Font(12,wx.FONTFAMILY_SWISS,wx.FONTSTYLE_NORMAL,wx.FONTWEIGHT_BOLD))
                    b.SetForegroundColour("#4444ff")
                    b.SetToolTip(wx.ToolTip(_("click to add new custom button")))
                    b.Bind(wx.EVT_BUTTON,self.cbutton_edit)
                else:
                   b=wx.Button(self.panel,-1,".",size=(1,1))
                   #b=wx.StaticText(self.panel,-1,"",size=(72,22),style=wx.ALIGN_CENTRE+wx.ST_NO_AUTORESIZE) #+wx.SIMPLE_BORDER
                   b.Disable()
                   #continue
            b.custombutton=i
            b.properties=btndef
            if btndef is not None:
                b.Bind(wx.EVT_BUTTON,self.procbutton)
                b.Bind(wx.EVT_MOUSE_EVENTS,self.editbutton)
            #else:
            #    b.Bind(wx.EVT_BUTTON,lambda e:e.Skip())
            self.custombuttonbuttons.append(b)
            #if i<4:
            #    ubs.Add(b)
            #else:
            cs.Add(b,pos=((i)/4,(i)%4))
        self.topsizer.Layout()

    def help_button(self):
        print _('Defines custom button. Usage: button <num> "title" [/c "colour"] command')
        if self.webInterface:
            self.webInterface.AddLog('Defines custom button. Usage: button <num> "title" [/c "colour"] command')

    def do_button(self,argstr):
        def nextarg(rest):
            rest=rest.lstrip()
            if rest.startswith('"'):
               return rest[1:].split('"',1)
            else:
               return rest.split(None,1)
        #try:
        num,argstr=nextarg(argstr)
        num=int(num)
        title,argstr=nextarg(argstr)
        colour=None
        try:
            c1,c2=nextarg(argstr)
            if c1=="/c":
                colour,argstr=nextarg(c2)
        except:
            pass
        command=argstr.strip()
        if num<0 or num>=64:
            print _("Custom button number should be between 0 and 63")
            if self.webInterface:
                self.webInterface.AddLog("Custom button number should be between 0 and 63")
            return
        while num >= len(self.custombuttons):
            self.custombuttons+=[None]
        self.custombuttons[num]=[title,command]
        if colour is not None:
            self.custombuttons[num]+=[colour]
        if not self.processing_rc:
            self.cbuttons_reload()
        #except Exception,x:
        #    print "Bad syntax for button definition, see 'help button'"
        #    print x


    def cbutton_save(self,n,bdef,new_n=None):
        if new_n is None: new_n=n
        if bdef is None or bdef == "":
            self.save_in_rc(("button %d" % n),'')
        elif len(bdef)>2:
            colour=bdef[2]
            if type(colour) not in (str,unicode):
                #print type(colour),map(type,colour)
                if type(colour)==tuple and tuple(map(type,colour))==(int,int,int):
                    colour = map(lambda x:x%256,colour)
                    colour = wx.Colour(*colour).GetAsString(wx.C2S_NAME|wx.C2S_HTML_SYNTAX)
                else:
                    colour = wx.Colour(colour).GetAsString(wx.C2S_NAME|wx.C2S_HTML_SYNTAX)
            self.save_in_rc(("button %d" % n),'button %d "%s" /c "%s" %s' % (new_n,bdef[0],colour,bdef[1]))
        else:
            self.save_in_rc(("button %d" % n),'button %d "%s" %s' % (new_n,bdef[0],bdef[1]))

    def cbutton_edit(self,e,button=None):
        bedit=ButtonEdit(self)
        if button is not None:
            n = button.custombutton
            bedit.name.SetValue(button.properties[0])
            bedit.command.SetValue(button.properties[1])
            if len(button.properties)>2:
                colour=button.properties[2]
                if type(colour) not in (str,unicode):
                    #print type(colour)
                    if type(colour)==tuple and tuple(map(type,colour))==(int,int,int):
                        colour = map(lambda x:x%256,colour)
                        colour = wx.Colour(*colour).GetAsString(wx.C2S_NAME|wx.C2S_HTML_SYNTAX)
                    else:
                        colour = wx.Colour(colour).GetAsString(wx.C2S_NAME|wx.C2S_HTML_SYNTAX)
                bedit.color.SetValue(colour)
        else:
            n = len(self.custombuttons)
            while n>0 and self.custombuttons[n-1] is None:
                n -= 1
        if bedit.ShowModal()==wx.ID_OK:
            if n==len(self.custombuttons):
                self.custombuttons+=[None]
            self.custombuttons[n]=[bedit.name.GetValue().strip(),bedit.command.GetValue().strip()]
            if bedit.color.GetValue().strip()!="":
                self.custombuttons[n]+=[bedit.color.GetValue()]
            self.cbutton_save(n,self.custombuttons[n])
        bedit.Destroy()
        self.cbuttons_reload()

    def cbutton_remove(self,e,button):
        n = button.custombutton
        self.custombuttons[n]=None
        self.cbutton_save(n,None)
        #while len(self.custombuttons) and self.custombuttons[-1] is None:
        #    del self.custombuttons[-1]
        wx.CallAfter(self.cbuttons_reload)

    def cbutton_order(self,e,button,dir):
        n = button.custombutton
        if dir<0:
            n=n-1
        if n+1 >= len(self.custombuttons):
            self.custombuttons+=[None] # pad
        # swap
        self.custombuttons[n],self.custombuttons[n+1] = self.custombuttons[n+1],self.custombuttons[n]
        self.cbutton_save(n,self.custombuttons[n])
        self.cbutton_save(n+1,self.custombuttons[n+1])
        #if self.custombuttons[-1] is None:
        #    del self.custombuttons[-1]
        self.cbuttons_reload()

    def editbutton(self,e):
        if e.IsCommandEvent() or e.ButtonUp(wx.MOUSE_BTN_RIGHT):
            if e.IsCommandEvent():
                pos = (0,0)
            else:
                pos = e.GetPosition()
            popupmenu = wx.Menu()
            obj = e.GetEventObject()
            if hasattr(obj,"custombutton"):
                item = popupmenu.Append(-1,_("Edit custom button '%s'") % e.GetEventObject().GetLabelText())
                self.Bind(wx.EVT_MENU,lambda e,button=e.GetEventObject():self.cbutton_edit(e,button),item)
                item = popupmenu.Append(-1,_("Move left <<"))
                self.Bind(wx.EVT_MENU,lambda e,button=e.GetEventObject():self.cbutton_order(e,button,-1),item)
                if obj.custombutton == 0: item.Enable(False)
                item = popupmenu.Append(-1,_("Move right >>"))
                self.Bind(wx.EVT_MENU,lambda e,button=e.GetEventObject():self.cbutton_order(e,button,1),item)
                if obj.custombutton == 63: item.Enable(False)
                pos = self.panel.ScreenToClient(e.GetEventObject().ClientToScreen(pos))
                item = popupmenu.Append(-1,_("Remove custom button '%s'") % e.GetEventObject().GetLabelText())
                self.Bind(wx.EVT_MENU,lambda e,button=e.GetEventObject():self.cbutton_remove(e,button),item)
            else:
                item = popupmenu.Append(-1,_("Add custom button"))
                self.Bind(wx.EVT_MENU,self.cbutton_edit,item)
            self.panel.PopupMenu(popupmenu, pos)
        elif e.Dragging() and e.ButtonIsDown(wx.MOUSE_BTN_LEFT):
            obj = e.GetEventObject()
            scrpos = obj.ClientToScreen(e.GetPosition())
            if not hasattr(self,"dragpos"):
                self.dragpos = scrpos
                e.Skip()
                return
            else:
                dx,dy=self.dragpos[0]-scrpos[0],self.dragpos[1]-scrpos[1]
                if dx*dx+dy*dy < 5*5: # threshold to detect dragging for jittery mice
                    e.Skip()
                    return
            if not hasattr(self,"dragging"):
                # init dragging of the custom button
                if hasattr(obj,"custombutton") and obj.properties is not None:
                    #self.newbuttonbutton.SetLabel("")
                    #self.newbuttonbutton.SetFont(wx.Font(10,wx.FONTFAMILY_DEFAULT,wx.FONTSTYLE_NORMAL,wx.FONTWEIGHT_NORMAL))
                    #self.newbuttonbutton.SetForegroundColour("black")
                    #self.newbuttonbutton.SetSize(obj.GetSize())
                    #if self.upperbottomsizer.GetItem(self.newbuttonbutton) is not None:
                    #    self.upperbottomsizer.SetItemMinSize(self.newbuttonbutton,obj.GetSize())
                    #    self.topsizer.Layout()
                    for b in self.custombuttonbuttons:
                        #if b.IsFrozen(): b.Thaw()
                        if b.properties is None:
                            b.Enable()
                            b.SetLabel("")
                            b.SetFont(wx.Font(10,wx.FONTFAMILY_DEFAULT,wx.FONTSTYLE_NORMAL,wx.FONTWEIGHT_NORMAL))
                            b.SetForegroundColour("black")
                            b.SetSize(obj.GetSize())
                            if self.upperbottomsizer.GetItem(b) is not None:
                                self.upperbottomsizer.SetItemMinSize(b,obj.GetSize())
                                self.topsizer.Layout()
                        #    b.SetStyle(wx.ALIGN_CENTRE+wx.ST_NO_AUTORESIZE+wx.SIMPLE_BORDER)
                    self.dragging = wx.Button(self.panel,-1,obj.GetLabel(),style=wx.BU_EXACTFIT)
                    self.dragging.SetBackgroundColour(obj.GetBackgroundColour())
                    self.dragging.SetForegroundColour(obj.GetForegroundColour())
                    self.dragging.sourcebutton = obj
                    self.dragging.Raise()
                    self.dragging.Disable()
                    self.dragging.SetPosition(self.panel.ScreenToClient(scrpos))
                    self.last_drag_dest = obj
                    self.dragging.label = obj.s_label = obj.GetLabel()
                    self.dragging.bgc = obj.s_bgc = obj.GetBackgroundColour()
                    self.dragging.fgc = obj.s_fgc = obj.GetForegroundColour()
            else:
                # dragging in progress
                self.dragging.SetPosition(self.panel.ScreenToClient(scrpos))
                wx.CallAfter(self.dragging.Refresh)
                btns = self.custombuttonbuttons
                dst = None
                src = self.dragging.sourcebutton
                drg = self.dragging
                for b in self.custombuttonbuttons:
                    if b.GetScreenRect().Contains(scrpos):
                        dst = b
                        break
                #if dst is None and self.panel.GetScreenRect().Contains(scrpos):
                #    # try to check if it is after buttons at the end
                #    tspos = self.panel.ClientToScreen(self.upperbottomsizer.GetPosition())
                #    bspos = self.panel.ClientToScreen(self.centersizer.GetPosition())
                #    tsrect = wx.Rect(*(tspos.Get()+self.upperbottomsizer.GetSize().Get()))
                #    bsrect = wx.Rect(*(bspos.Get()+self.centersizer.GetSize().Get()))
                #    lbrect = btns[-1].GetScreenRect()
                #    p = scrpos.Get()
                #    if len(btns)<4 and tsrect.Contains(scrpos):
                #        if lbrect.GetRight() < p[0]:
                #            print "Right of last button on upper cb sizer"
                #    if bsrect.Contains(scrpos):
                #        if lbrect.GetBottom() < p[1]:
                #            print "Below last button on lower cb sizer"
                #        if lbrect.GetRight() < p[0] and lbrect.GetTop() <= p[1] and lbrect.GetBottom() >= p[1]:
                #            print "Right to last button on lower cb sizer"
                if dst is not self.last_drag_dest:
                    if self.last_drag_dest is not None:
                        self.last_drag_dest.SetBackgroundColour(self.last_drag_dest.s_bgc)
                        self.last_drag_dest.SetForegroundColour(self.last_drag_dest.s_fgc)
                        self.last_drag_dest.SetLabel(self.last_drag_dest.s_label)
                    if dst is not None and dst is not src:
                        dst.s_bgc = dst.GetBackgroundColour()
                        dst.s_fgc = dst.GetForegroundColour()
                        dst.s_label = dst.GetLabel()
                        src.SetBackgroundColour(dst.GetBackgroundColour())
                        src.SetForegroundColour(dst.GetForegroundColour())
                        src.SetLabel(dst.GetLabel())
                        dst.SetBackgroundColour(drg.bgc)
                        dst.SetForegroundColour(drg.fgc)
                        dst.SetLabel(drg.label)
                    else:
                        src.SetBackgroundColour(drg.bgc)
                        src.SetForegroundColour(drg.fgc)
                        src.SetLabel(drg.label)
                    self.last_drag_dest = dst
        elif hasattr(self,"dragging") and not e.ButtonIsDown(wx.MOUSE_BTN_LEFT):
            # dragging finished
            obj = e.GetEventObject()
            scrpos = obj.ClientToScreen(e.GetPosition())
            dst = None
            src = self.dragging.sourcebutton
            drg = self.dragging
            for b in self.custombuttonbuttons:
                if b.GetScreenRect().Contains(scrpos):
                    dst = b
                    break
            if dst is not None:
                src_i = src.custombutton
                dst_i = dst.custombutton
                self.custombuttons[src_i],self.custombuttons[dst_i] = self.custombuttons[dst_i],self.custombuttons[src_i]
                self.cbutton_save(src_i,self.custombuttons[src_i])
                self.cbutton_save(dst_i,self.custombuttons[dst_i])
                while self.custombuttons[-1] is None:
                    del self.custombuttons[-1]
            wx.CallAfter(self.dragging.Destroy)
            del self.dragging
            wx.CallAfter(self.cbuttons_reload)
            del self.last_drag_dest
            del self.dragpos
        else:
            e.Skip()

    def homeButtonClicked(self, corner):
        if corner == 0: # upper-left
            self.onecmd('home X')
        if corner == 1: # upper-right
            self.onecmd('home Y')
        if corner == 2: # lower-right
            self.onecmd('home Z')
        if corner == 3: # lower-left
            self.onecmd('home')
        # When user clicks on the XY control, the Z control no longer gets spacebar/repeat signals
        self.zb.clearRepeat()

    def moveXY(self, x, y):
        if x != 0:
            self.onecmd('move X %s' % x)
        if y != 0:
            self.onecmd('move Y %s' % y)
        # When user clicks on the XY control, the Z control no longer gets spacebar/repeat signals
        self.zb.clearRepeat()

    def moveZ(self, z):
        if z != 0:
            self.onecmd('move Z %s' % z)
        # When user clicks on the Z control, the XY control no longer gets spacebar/repeat signals
        self.xyb.clearRepeat()

    def spacebarAction(self):
        self.zb.repeatLast()
        self.xyb.repeatLast()

    def procbutton(self,e):
        try:
            if hasattr(e.GetEventObject(),"custombutton"):
                if wx.GetKeyState(wx.WXK_CONTROL) or wx.GetKeyState(wx.WXK_ALT):
                    return self.editbutton(e)
                self.cur_button=e.GetEventObject().custombutton
            self.onecmd(e.GetEventObject().properties[1])
            self.cur_button=None
        except:
            print _("event object missing")
            if self.webInterface:
                self.webInterface.AddLog("event object missing")
            self.cur_button=None
            raise

    def kill(self,e):
        self.statuscheck=0
        self.p.recvcb=None
        self.p.disconnect()
        if hasattr(self,"feedrates_changed"):
            self.save_in_rc("set xy_feedrate","set xy_feedrate %d" % self.settings.xy_feedrate)
            self.save_in_rc("set z_feedrate","set z_feedrate %d" % self.settings.z_feedrate)
            self.save_in_rc("set e_feedrate","set e_feedrate %d" % self.settings.e_feedrate)
        try:
            self.gwindow.Destroy()
        except:
            pass
        self.Destroy()
        if self.webInterface:
            from printrun import webinterface
            webinterface.KillWebInterfaceThread()

    def do_monitor(self,l=""):
        if l.strip()=="":
            self.monitorbox.SetValue(not self.monitorbox.GetValue())
        elif l.strip()=="off":
            wx.CallAfter(self.monitorbox.SetValue,False)
        else:
            try:
                self.monitor_interval=float(l)
                wx.CallAfter(self.monitorbox.SetValue,self.monitor_interval>0)
            except:
                print _("Invalid period given.")
                if self.webInterface:
                    self.webInterface.AddLog("Invalid period given.")
        self.setmonitor(None)
        if self.monitor:
            print _("Monitoring printer.")
            if self.webInterface:
                self.webInterface.AddLog("Monitoring printer.")
        else:
            print _("Done monitoring.")
            if self.webInterface:
                self.webInterface.AddLog("Done monitoring.")


    def setmonitor(self,e):
        self.monitor=self.monitorbox.GetValue()
        if self.monitor:
            wx.CallAfter(self.graph.StartPlotting,1000)
        else:
            wx.CallAfter(self.graph.StopPlotting)

    def addtexttolog(self,text):
        try:
            self.logbox.AppendText(text)
        except:
            print "attempted to write invalid text to console"
            pass
        if webavail:
            self.webInterface.AppendLog(text)
        
    def setloud(self,e):
        self.p.loud=e.IsChecked()

    def sendline(self,e):
        command=self.commandbox.GetValue()
        if not len(command):
            return
<<<<<<< HEAD
        wx.CallAfter(self.logbox.AppendText,">>>"+command+"\n")
        if self.webInterface:
            self.webInterface.AppendLog(">>>"+command+"\n")
=======
        wx.CallAfter(self.addtexttolog,">>>"+command+"\n");
>>>>>>> 7e38278c
        self.onecmd(str(command))
        self.commandbox.SetSelection(0,len(command))
        self.commandbox.history+=[command]
        self.commandbox.histindex=len(self.commandbox.history)

    def clearOutput(self,e):
        self.logbox.Clear()

    def statuschecker(self):
        try:
            while(self.statuscheck):
                string=""
                #if(self.p.online):
                #    string+=_("Printer is online. ")
                #try:
                #    string+=_("Loaded ")+os.path.split(self.filename)[1]+" "
                #except:
                #    pass
                #string+=(self.tempreport.replace("\r","").replace("T:",_("Hotend") + ":").replace("B:",_("Bed") + ":").replace("\n","").replace("ok ",""))+" "
                wx.CallAfter(self.tempdisp.SetLabel,self.tempreport.strip().replace("ok ",""))
                try:
                    #self.hottgauge.SetValue(parse_temperature_report(self.tempreport, "T:"))
                    wx.CallAfter(self.graph.SetExtruder0Temperature, parse_temperature_report(self.tempreport, "T:"))
                    #self.bedtgauge.SetValue(parse_temperature_report(self.tempreport, "B:"))
                    wx.CallAfter(self.graph.SetBedTemperature, parse_temperature_report(self.tempreport, "B:"))
                except:
                    pass
                fractioncomplete = 0.0
                if self.sdprinting:
                    fractioncomplete = float(self.percentdone/100.0)
                    string+= _(" SD printing:%04.2f %%") % (self.percentdone,)
                if self.p.printing:
                    fractioncomplete = float(self.p.queueindex)/len(self.p.mainqueue)
                    string+= _(" Printing:%04.2f %% |") % (100*float(self.p.queueindex)/len(self.p.mainqueue),)
                    string+= _(" Line# %d of %d lines |" ) % (self.p.queueindex, len(self.p.mainqueue))
                if fractioncomplete > 0.0:
                    secondselapsed = int(time.time()-self.starttime+self.extra_print_time)
                    secondsestimate = secondselapsed/fractioncomplete
                    secondsremain = secondsestimate - secondselapsed
                    string+= _(" Est: %s of %s remaining | ") % (time.strftime('%H:%M:%S', time.gmtime(secondsremain)),
                                                                 time.strftime('%H:%M:%S', time.gmtime(secondsestimate)))
                    string+= _(" Z: %0.2f mm") % self.curlayer
                wx.CallAfter(self.status.SetStatusText,string)
                wx.CallAfter(self.gviz.Refresh)
                if(self.monitor and self.p.online):
                    if self.sdprinting:
                        self.p.send_now("M27")
                    if not hasattr(self,"auto_monitor_pattern"):
                        self.auto_monitor_pattern = re.compile(r"(ok\s+)?T:[\d\.]+(\s+B:[\d\.]+)?(\s+@:[\d\.]+)?\s*")
                    self.capture_skip[self.auto_monitor_pattern]=self.capture_skip.setdefault(self.auto_monitor_pattern,0)+1
                    self.p.send_now("M105")
                time.sleep(self.monitor_interval)
                while not self.sentlines.empty():
                    try:
                        gc=self.sentlines.get_nowait()
                        wx.CallAfter(self.gviz.addgcode,gc,1)
                    except:
                        break
            wx.CallAfter(self.status.SetStatusText,_("Not connected to printer."))
        except:
            pass #if window has been closed
    
    def capture(self, func, *args, **kwargs):
        stdout=sys.stdout
        cout=None
        try:
            cout=self.cout
        except:
            pass
        if cout is None:
            cout=cStringIO.StringIO()

        sys.stdout=cout
        retval=None
        try:
            retval=func(*args,**kwargs)
        except:
            traceback.print_exc()
        sys.stdout=stdout
        return retval

    def recvcb(self,l):
        if "T:" in l:
            self.tempreport=l
            wx.CallAfter(self.tempdisp.SetLabel,self.tempreport.strip().replace("ok ",""))
            try:
                #self.hottgauge.SetValue(parse_temperature_report(self.tempreport, "T:"))
                wx.CallAfter(self.graph.SetExtruder0Temperature, parse_temperature_report(self.tempreport, "T:"))
                wx.CallAfter(self.graph.SetBedTemperature, parse_temperature_report(self.tempreport, "B:"))
            except:
                traceback.print_exc()
        tstring=l.rstrip()
        #print tstring
        if (tstring!="ok") and (tstring!="wait") and ("ok T:" not in tstring) and (not self.p.loud):
           # print "*"+tstring+"*"
           # print "[" + time.strftime('%H:%M:%S',time.localtime(time.time())) + "] " + tstring
            wx.CallAfter(self.addtexttolog,tstring+"\n");
        for i in self.recvlisteners:
            i(l)

    def listfiles(self,line):
        if "Begin file list" in line:
            self.listing=1
        elif "End file list" in line:
            self.listing=0
            self.recvlisteners.remove(self.listfiles)
            wx.CallAfter(self.filesloaded)
        elif self.listing:
            self.sdfiles+=[line.replace("\n","").replace("\r","").lower()]

    def waitforsdresponse(self,l):
        if "file.open failed" in l:
            wx.CallAfter(self.status.SetStatusText,_("Opening file failed."))
            self.recvlisteners.remove(self.waitforsdresponse)
            return
        if "File opened" in l:
            wx.CallAfter(self.status.SetStatusText,l)
        if "File selected" in l:
            wx.CallAfter(self.status.SetStatusText,_("Starting print"))
            self.sdprinting=1
            self.p.send_now("M24")
            self.startcb()
            return
        if "Done printing file" in l:
            wx.CallAfter(self.status.SetStatusText,l)
            self.sdprinting=0
            self.recvlisteners.remove(self.waitforsdresponse)
            self.endcb()
            return
        if "SD printing byte" in l:
            #M27 handler
            try:
                resp=l.split()
                vals=resp[-1].split("/")
                self.percentdone=100.0*int(vals[0])/int(vals[1])
            except:
                pass

    def filesloaded(self):
        dlg=wx.SingleChoiceDialog(self, _("Select the file to print"), _("Pick SD file"), self.sdfiles)
        if(dlg.ShowModal()==wx.ID_OK):
            target=dlg.GetStringSelection()
            if len(target):
                self.recvlisteners+=[self.waitforsdresponse]
                self.p.send_now("M23 "+target.lower())
        #print self.sdfiles

    def getfiles(self):
        if not self.p.online:
            self.sdfiles=[]
            return
        self.listing=0
        self.sdfiles=[]
        self.recvlisteners+=[self.listfiles]
        self.p.send_now("M21")
        self.p.send_now("M20")

    def skein_func(self):
        try:
            import shlex
            param = self.expandcommand(self.settings.slicecommand).encode()
            print "Slicing: ",param
            if self.webInterface:
                self.webInterface.AddLog("Slicing: "+param)
            pararray=[i.replace("$s",self.filename).replace("$o",self.filename.replace(".stl","_export.gcode").replace(".STL","_export.gcode")).encode() for i in shlex.split(param.replace("\\","\\\\").encode())]
                #print pararray
            self.skeinp=subprocess.Popen(pararray,stderr=subprocess.STDOUT,stdout=subprocess.PIPE)
            while True:
                o = self.skeinp.stdout.read(1)
                if o == '' and self.skeinp.poll() != None: break
                sys.stdout.write(o)
            self.skeinp.wait()
            self.stopsf=1
        except:
            print _("Failed to execute slicing software: ")
            if self.webInterface:
                self.webInterface.AddLog("Failed to execute slicing software: ")
            self.stopsf=1
            traceback.print_exc(file=sys.stdout)

    def skein_monitor(self):
        while(not self.stopsf):
            try:
                wx.CallAfter(self.status.SetStatusText,_("Slicing..."))#+self.cout.getvalue().split("\n")[-1])
            except:
                pass
            time.sleep(0.1)
        fn=self.filename
        try:
            self.filename=self.filename.replace(".stl","_export.gcode").replace(".STL","_export.gcode").replace(".obj","_export.gcode").replace(".OBJ","_export.gcode")
            of=open(self.filename)
            self.f=[i.replace("\n","").replace("\r","") for i in of]
            of.close
            if self.p.online:
                    wx.CallAfter(self.printbtn.Enable)

            wx.CallAfter(self.status.SetStatusText,_("Loaded ")+self.filename+_(", %d lines") % (len(self.f),))
            wx.CallAfter(self.pausebtn.Disable)
            wx.CallAfter(self.printbtn.SetLabel,_("Print"))

            threading.Thread(target=self.loadviz).start()
        except:
            self.filename=fn
        wx.CallAfter(self.loadbtn.SetLabel,_("Load File"))
        self.skeining=0
        self.skeinp=None

    def skein(self,filename):
        wx.CallAfter(self.loadbtn.SetLabel,_("Cancel"))
        print _("Slicing ") + filename
        self.cout=StringIO.StringIO()
        self.filename=filename
        self.stopsf=0
        self.skeining=1
        thread(target=self.skein_func).start()
        thread(target=self.skein_monitor).start()

    def do_load(self,l):
      if hasattr(self, 'skeining'):
        self.loadfile(None, l)
      else:
        self._do_load(l)

    def loadfile(self,event,filename=None):
        if self.skeining and self.skeinp is not None:
            self.skeinp.terminate()
            return
        basedir=self.settings.last_file_path
        if not os.path.exists(basedir):
            basedir = "."
            try:
                basedir=os.path.split(self.filename)[0]
            except:
                pass
        dlg=wx.FileDialog(self,_("Open file to print"),basedir,style=wx.FD_OPEN|wx.FD_FILE_MUST_EXIST)
	dlg.SetWildcard(_("OBJ, STL, and GCODE files (*.gcode;*.gco;*.g;*.stl;*.STL;*.obj;*.OBJ)|*.gcode;*.gco;*.g;*.stl;*.STL;*.obj;*.OBJ|All Files (*.*)|*.*"))
        if(filename is not None or dlg.ShowModal() == wx.ID_OK):
            if filename is not None:
                name=filename
            else:
                name=dlg.GetPath()
            if not(os.path.exists(name)):
                self.status.SetStatusText(_("File not found!"))
                return
            path = os.path.split(name)[0]
            if path != self.settings.last_file_path:
                self.set("last_file_path",path)
            if name.lower().endswith(".stl"):
                self.skein(name)
            elif name.lower().endswith(".obj"):
                self.skein(name)
            else:
                self.filename=name
                of=open(self.filename)
                self.f=[i.replace("\n","").replace("\r","") for i in of]
                of.close
                self.status.SetStatusText(_("Loaded %s, %d lines") % (name, len(self.f)))
                wx.CallAfter(self.printbtn.SetLabel, _("Print"))
                wx.CallAfter(self.pausebtn.SetLabel, _("Pause"))
                wx.CallAfter(self.pausebtn.Disable)
                if self.p.online:
                    wx.CallAfter(self.printbtn.Enable)
                threading.Thread(target=self.loadviz).start()

    def loadviz(self):
        Xtot,Ytot,Ztot,Xmin,Xmax,Ymin,Ymax,Zmin,Zmax = pronsole.measurements(self.f)
        print pronsole.totalelength(self.f), _("mm of filament used in this print\n")
        print _("the print goes from %f mm to %f mm in X\nand is %f mm wide\n") % (Xmin, Xmax, Xtot)
        if self.webInterface:
            self.webInterface.AddLog(_("the print goes from %f mm to %f mm in X\nand is %f mm wide\n") % (Xmin, Xmax, Xtot))
        print _("the print goes from %f mm to %f mm in Y\nand is %f mm wide\n") % (Ymin, Ymax, Ytot)
        print _("the print goes from %f mm to %f mm in Z\nand is %f mm high\n") % (Zmin, Zmax, Ztot)
        try:
            print _("Estimated duration (pessimistic): "), pronsole.estimate_duration(self.f)
        except:
            pass
        #import time
        #t0=time.time()
        self.gviz.clear()
        self.gwindow.p.clear()
        self.gviz.addfile(self.f)
        #print "generated 2d view in %f s"%(time.time()-t0)
        #t0=time.time()
        self.gwindow.p.addfile(self.f)
        #print "generated 3d view in %f s"%(time.time()-t0)
        self.gviz.showall=1
        wx.CallAfter(self.gviz.Refresh)

    def printfile(self,event):
        self.extra_print_time=0
        if self.paused:
            self.p.paused=0
            self.paused=0
            self.on_startprint()
            if self.sdprinting:
                self.p.send_now("M26 S0")
                self.p.send_now("M24")
                return

        if self.f is None or not len(self.f):
            wx.CallAfter(self.status.SetStatusText, _("No file loaded. Please use load first."))
            return
        if not self.p.online:
            wx.CallAfter(self.status.SetStatusText,_("Not connected to printer."))
            return
        self.on_startprint()
        self.p.startprint(self.f)

    def on_startprint(self):
        wx.CallAfter(self.pausebtn.SetLabel, _("Pause"))
        wx.CallAfter(self.pausebtn.Enable)
        wx.CallAfter(self.printbtn.SetLabel, _("Restart"))

    def endupload(self):
        self.p.send_now("M29 ")
        wx.CallAfter(self.status.SetStatusText, _("File upload complete"))
        time.sleep(0.5)
        self.p.clear=True
        self.uploading=False

    def uploadtrigger(self,l):
        if "Writing to file" in l:
            self.uploading=True
            self.p.startprint(self.f)
            self.p.endcb=self.endupload
            self.recvlisteners.remove(self.uploadtrigger)
        elif "open failed, File" in l:
            self.recvlisteners.remove(self.uploadtrigger)

    def upload(self,event):
        if not self.f or not len(self.f):
            return
        if not self.p.online:
            return
        dlg=wx.TextEntryDialog(self, ("Enter a target filename in 8.3 format:"), _("Pick SD filename") ,dosify(self.filename))
        if dlg.ShowModal()==wx.ID_OK:
            self.p.send_now("M21")
            self.p.send_now("M28 "+str(dlg.GetValue()))
            self.recvlisteners+=[self.uploadtrigger]
        pass

    def pause(self,event):
        print _("Paused.")
        if not self.paused:
            if self.sdprinting:
                self.p.send_now("M25")
            else:
                if(not self.p.printing):
                    #print "Not printing, cannot pause."
                    return
                self.p.pause()
            self.paused=True
            self.extra_print_time += int(time.time() - self.starttime)
            wx.CallAfter(self.pausebtn.SetLabel, _("Resume"))
        else:
            self.paused=False
            if self.sdprinting:
                self.p.send_now("M24")
            else:
                self.p.resume()
            wx.CallAfter(self.pausebtn.SetLabel, _("Pause"))

    def sdprintfile(self,event):
        self.on_startprint()
        threading.Thread(target=self.getfiles).start()
        pass

    def connect(self,event):
        print _("Connecting...")
        port=None
        try:
            port=self.scanserial()[0]
        except:
            pass
        if self.serialport.GetValue()!="":
            port=str(self.serialport.GetValue())
        baud=115200
        try:
            baud=int(self.baud.GetValue())
        except:
            pass
        if self.paused:
            self.p.paused=0
            self.p.printing=0
            wx.CallAfter(self.pausebtn.SetLabel, _("Pause"))
            wx.CallAfter(self.printbtn.SetLabel, _("Print"))
            self.paused=0
            if self.sdprinting:
                self.p.send_now("M26 S0")
        self.p.connect(port,baud)
        self.statuscheck=True
        if port != self.settings.port:
            self.set("port",port)
        if baud != self.settings.baudrate:
            self.set("baudrate",str(baud))
        threading.Thread(target=self.statuschecker).start()

    def disconnect(self,event):
        print _("Disconnected.")
        self.p.disconnect()
        self.statuscheck=False

        self.connectbtn.SetLabel("Connect")
        self.connectbtn.SetToolTip(wx.ToolTip("Connect to the printer"))
        self.connectbtn.Bind(wx.EVT_BUTTON,self.connect)

        wx.CallAfter(self.printbtn.Disable);
        wx.CallAfter(self.pausebtn.Disable);
        for i in self.printerControls:
            wx.CallAfter(i.Disable)

        # Disable XYButtons and ZButtons
        wx.CallAfter(self.xyb.disable)
        wx.CallAfter(self.zb.disable)

        if self.paused:
            self.p.paused=0
            self.p.printing=0
            wx.CallAfter(self.pausebtn.SetLabel, _("Pause"))
            wx.CallAfter(self.printbtn.SetLabel, _("Print"))
            self.paused=0
            if self.sdprinting:
                self.p.send_now("M26 S0")

    def reset(self,event):
        print _("Reset.")
        dlg=wx.MessageDialog(self, _("Are you sure you want to reset the printer?"), _("Reset?"), wx.YES|wx.NO)
        if dlg.ShowModal()==wx.ID_YES:
            self.p.reset()
            self.sethotendgui(0)
            self.setbedgui(0)
            self.p.printing=0
            wx.CallAfter(self.printbtn.SetLabel, _("Print"))
            if self.paused:
                self.p.paused=0
                wx.CallAfter(self.pausebtn.SetLabel, _("Pause"))
                self.paused=0

    def get_build_dimensions(self,bdim):
        import re
        # a string containing up to six numbers delimited by almost anything
        # first 0-3 numbers specify the build volume, no sign, always positive
        # remaining 0-3 numbers specify the coordinates of the "southwest" corner of the build platform
        # "XXX,YYY"
        # "XXXxYYY+xxx-yyy"
        # "XXX,YYY,ZZZ+xxx+yyy-zzz"
        # etc
        bdl = re.match(
        "[^\d+-]*(\d+)?" + # X build size
        "[^\d+-]*(\d+)?" + # Y build size
        "[^\d+-]*(\d+)?" + # Z build size
        "[^\d+-]*([+-]\d+)?" + # X corner coordinate
        "[^\d+-]*([+-]\d+)?" + # Y corner coordinate
        "[^\d+-]*([+-]\d+)?"   # Z corner coordinate
        ,bdim).groups()
        defaults = [200, 200, 100, 0, 0, 0]
        bdl_float = [float(value) if value else defaults[i] for i, value in enumerate(bdl)]
        return bdl_float

class macroed(wx.Dialog):
    """Really simple editor to edit macro definitions"""
    
    def __init__(self,macro_name,definition,callback,gcode=False):
        self.indent_chars = "  "
        title="  macro %s"
        if gcode:
            title="  %s"
        self.gcode=gcode
        wx.Dialog.__init__(self,None,title=title % macro_name,style=wx.DEFAULT_DIALOG_STYLE|wx.RESIZE_BORDER)
        self.callback = callback
        self.panel=wx.Panel(self,-1)
        titlesizer=wx.BoxSizer(wx.HORIZONTAL)
        titletext = wx.StaticText(self.panel,-1,"              _")  #title%macro_name)
        #title.SetFont(wx.Font(11,wx.NORMAL,wx.NORMAL,wx.BOLD))
        titlesizer.Add(titletext,1)
        self.findb = wx.Button(self.panel,  -1, _("Find"),style=wx.BU_EXACTFIT)  #New button for "Find" (Jezmy)
        self.findb.Bind(wx.EVT_BUTTON,  self.find)
        self.okb = wx.Button(self.panel, -1, _("Save"),style=wx.BU_EXACTFIT)
        self.okb.Bind(wx.EVT_BUTTON, self.save)
        self.Bind(wx.EVT_CLOSE, self.close)
        titlesizer.Add(self.findb)
        titlesizer.Add(self.okb)
        self.cancelb = wx.Button(self.panel, -1, _("Cancel"),style=wx.BU_EXACTFIT)
        self.cancelb.Bind(wx.EVT_BUTTON, self.close)
        titlesizer.Add(self.cancelb)
        topsizer=wx.BoxSizer(wx.VERTICAL)
        topsizer.Add(titlesizer,0,wx.EXPAND)
        self.e=wx.TextCtrl(self.panel,style=wx.TE_MULTILINE+wx.HSCROLL,size=(400,400))
        if not self.gcode:
            self.e.SetValue(self.unindent(definition))
        else:
            self.e.SetValue("\n".join(definition))
        topsizer.Add(self.e,1,wx.ALL+wx.EXPAND)
        self.panel.SetSizer(topsizer)
        topsizer.Layout()
        topsizer.Fit(self)
        self.Show()
        self.e.SetFocus()
        
    def find(self,ev):
        # Ask user what to look for, find it and point at it ...  (Jezmy)
        S = self.e.GetStringSelection()
        if not S :
            S = "Z"
        FindValue = wx.GetTextFromUser('Please enter a search string:', caption="Search", default_value=S, parent=None)
        somecode = self.e.GetValue()
        numLines = len(somecode)
        position = somecode.find(FindValue,  self.e.GetInsertionPoint()) 
        if position == -1 :
         #   ShowMessage(self,-1,  "Not found!")
            titletext = wx.TextCtrl(self.panel,-1,"Not Found!")  
        else:   
        # self.title.SetValue("Position : "+str(position))    
    
            titletext = wx.TextCtrl(self.panel,-1,str(position))    
        
            # ananswer = wx.MessageBox(str(numLines)+" Lines detected in file\n"+str(position), "OK")  
            self.e.SetFocus()
            self.e.SetInsertionPoint(position) 
            self.e.SetSelection(position,  position + len(FindValue))
            self.e.ShowPosition(position)
        
    def ShowMessage(self, ev , message):
        dlg = wxMessageDialog(self, message,
                              "Info!", wxOK | wxICON_INFORMATION)
        dlg.ShowModal()
        dlg.Destroy()
                
    def save(self,ev):
        self.Destroy()
        if not self.gcode:
            self.callback(self.reindent(self.e.GetValue()))
        else:
            self.callback(self.e.GetValue().split("\n"))
    def close(self,ev):
        self.Destroy()
        if self.webInterface:
            webinterface.KillWebInterfaceThread()
    def unindent(self,text):
        self.indent_chars = text[:len(text)-len(text.lstrip())]
        if len(self.indent_chars)==0:
            self.indent_chars="  "
        unindented = ""
        lines = re.split(r"(?:\r\n?|\n)",text)
        #print lines
        if len(lines) <= 1:
            return text
        for line in lines:
            if line.startswith(self.indent_chars):
                unindented += line[len(self.indent_chars):] + "\n"
            else:
                unindented += line + "\n"
        return unindented
    def reindent(self,text):
        lines = re.split(r"(?:\r\n?|\n)",text)
        if len(lines) <= 1:
            return text
        reindented = ""
        for line in lines:
            if line.strip() != "":
                reindented += self.indent_chars + line + "\n"
        return reindented

class options(wx.Dialog):
    """Options editor"""
    def __init__(self,pronterface):
        wx.Dialog.__init__(self, None, title=_("Edit settings"), style=wx.DEFAULT_DIALOG_STYLE|wx.RESIZE_BORDER)
        topsizer=wx.BoxSizer(wx.VERTICAL)
        vbox=wx.StaticBoxSizer(wx.StaticBox(self, label=_("Defaults")) ,wx.VERTICAL)
        topsizer.Add(vbox,1,wx.ALL+wx.EXPAND)
        grid=wx.FlexGridSizer(rows=0,cols=2,hgap=8,vgap=2)
        grid.SetFlexibleDirection( wx.BOTH )
        grid.AddGrowableCol( 1 )
        grid.SetNonFlexibleGrowMode( wx.FLEX_GROWMODE_SPECIFIED )
        vbox.Add(grid,0,wx.EXPAND)
        ctrls = {}
        for k,v in sorted(pronterface.settings._all_settings().items()):
            ctrls[k,0] = wx.StaticText(self,-1,k)
            ctrls[k,1] = wx.TextCtrl(self,-1,str(v))
            if k in pronterface.helpdict:
                ctrls[k,0].SetToolTipString(pronterface.helpdict.get(k))
                ctrls[k,1].SetToolTipString(pronterface.helpdict.get(k))
            grid.Add(ctrls[k,0],0,wx.ALIGN_CENTER_VERTICAL|wx.ALL|wx.ALIGN_RIGHT)
            grid.Add(ctrls[k,1],1,wx.ALIGN_CENTER_VERTICAL|wx.ALL|wx.EXPAND)
        topsizer.Add(self.CreateSeparatedButtonSizer(wx.OK+wx.CANCEL),0,wx.EXPAND)
        self.SetSizer(topsizer)
        topsizer.Layout()
        topsizer.Fit(self)
        if self.ShowModal()==wx.ID_OK:
            for k,v in pronterface.settings._all_settings().items():
                if ctrls[k,1].GetValue() != str(v):
                    pronterface.set(k,str(ctrls[k,1].GetValue()))
        self.Destroy()

class ButtonEdit(wx.Dialog):
    """Custom button edit dialog"""
    def __init__(self,pronterface):
        wx.Dialog.__init__(self, None, title=_("Custom button"),style=wx.DEFAULT_DIALOG_STYLE|wx.RESIZE_BORDER)
        self.pronterface=pronterface
        topsizer=wx.BoxSizer(wx.VERTICAL)
        grid=wx.FlexGridSizer(rows=0,cols=2,hgap=4,vgap=2)
        grid.AddGrowableCol(1,1)
        grid.Add(wx.StaticText(self,-1, _("Button title")), 0, wx.BOTTOM|wx.RIGHT)
        self.name=wx.TextCtrl(self,-1,"")
        grid.Add(self.name,1,wx.EXPAND)
        grid.Add(wx.StaticText(self, -1, _("Command")), 0, wx.BOTTOM|wx.RIGHT)
        self.command=wx.TextCtrl(self,-1,"")
        xbox=wx.BoxSizer(wx.HORIZONTAL)
        xbox.Add(self.command,1,wx.EXPAND)
        self.command.Bind(wx.EVT_TEXT,self.macrob_enabler)
        self.macrob=wx.Button(self,-1,"..",style=wx.BU_EXACTFIT)
        self.macrob.Bind(wx.EVT_BUTTON,self.macrob_handler)
        xbox.Add(self.macrob,0)
        grid.Add(xbox,1,wx.EXPAND)
        grid.Add(wx.StaticText(self,-1, _("Color")),0,wx.BOTTOM|wx.RIGHT)
        self.color=wx.TextCtrl(self,-1,"")
        grid.Add(self.color,1,wx.EXPAND)
        topsizer.Add(grid,0,wx.EXPAND)
        topsizer.Add( (0,0),1)
        topsizer.Add(self.CreateStdDialogButtonSizer(wx.OK|wx.CANCEL),0,wx.ALIGN_CENTER)
        self.SetSizer(topsizer)

    def macrob_enabler(self,e):
        macro = self.command.GetValue()
        valid = False
        try:
            if macro == "":
                valid = True
            elif self.pronterface.macros.has_key(macro):
                valid = True
            elif hasattr(self.pronterface.__class__,u"do_"+macro):
                valid = False
            elif len([c for c in macro if not c.isalnum() and c != "_"]):
                valid = False
            else:
                valid = True
        except:
            if macro == "":
                valid = True
            elif self.pronterface.macros.has_key(macro):
                valid = True
            elif len([c for c in macro if not c.isalnum() and c != "_"]):
                valid = False
            else:
                valid = True
        self.macrob.Enable(valid)

    def macrob_handler(self,e):
        macro = self.command.GetValue()
        macro = self.pronterface.edit_macro(macro)
        self.command.SetValue(macro)
        if self.name.GetValue()=="":
            self.name.SetValue(macro)

class TempGauge(wx.Panel):

    def __init__(self,parent,size=(200,22),title="",maxval=240,gaugeColour=None):
        wx.Panel.__init__(self,parent,-1,size=size)
        self.Bind(wx.EVT_PAINT,self.paint)
        self.SetBackgroundStyle(wx.BG_STYLE_CUSTOM)
        self.width,self.height=size
        self.title=title
        self.max=maxval
        self.gaugeColour=gaugeColour
        self.value=0
        self.setpoint=0
        self.recalc()

    def recalc(self):
        mmax=max(int(self.setpoint*1.05),self.max)
        self.scale=float(self.width-2)/float(mmax)
        self.ypt=max(16,int(self.scale*max(self.setpoint,self.max/6)))

    def SetValue(self,value):
        self.value=value
        wx.CallAfter(self.Refresh)

    def SetTarget(self,value):
        self.setpoint=value
        self.recalc()
        wx.CallAfter(self.Refresh)

    def interpolatedColour(self,val,vmin,vmid,vmax,cmin,cmid,cmax):
        if val < vmin: return cmin
        if val > vmax: return cmax
        if val <= vmid:
            lo,hi,val,valhi = cmin,cmid,val-vmin,vmid-vmin
        else:
            lo,hi,val,valhi = cmid,cmax,val-vmid,vmax-vmid
        vv = float(val)/valhi
        rgb=lo.Red()+(hi.Red()-lo.Red())*vv,lo.Green()+(hi.Green()-lo.Green())*vv,lo.Blue()+(hi.Blue()-lo.Blue())*vv
        rgb=map(lambda x:x*0.8,rgb)
        return wx.Colour(*map(int,rgb))

    def paint(self,ev):
        x0,y0,x1,y1,xE,yE = 1,1,self.ypt+1,1,self.width+1-2,20
        dc=wx.PaintDC(self)
        dc.SetBackground(wx.Brush((255,255,255)))
        dc.Clear()
        cold,medium,hot = wx.Colour(0,167,223),wx.Colour(239,233,119),wx.Colour(210,50.100)
        gauge1,gauge2 = wx.Colour(255,255,210),(self.gaugeColour or wx.Colour(234,82,0))
        shadow1,shadow2 = wx.Colour(110,110,110),wx.Colour(255,255,255)
        gc = wx.GraphicsContext.Create(dc)
        # draw shadow first
        # corners
        gc.SetBrush(gc.CreateRadialGradientBrush(xE-7,9,xE-7,9,8,shadow1,shadow2))
        gc.DrawRectangle(xE-7,1,8,8)
        gc.SetBrush(gc.CreateRadialGradientBrush(xE-7,17,xE-7,17,8,shadow1,shadow2))
        gc.DrawRectangle(xE-7,17,8,8)
        gc.SetBrush(gc.CreateRadialGradientBrush(x0+6,17,x0+6,17,8,shadow1,shadow2))
        gc.DrawRectangle(0,17,x0+6,8)
        # edges
        gc.SetBrush(gc.CreateLinearGradientBrush(xE-13,0,xE-6,0,shadow1,shadow2))
        gc.DrawRectangle(xE-6,9,10,8)
        gc.SetBrush(gc.CreateLinearGradientBrush(x0,yE-2,x0,yE+5,shadow1,shadow2))
        gc.DrawRectangle(x0+6,yE-2,xE-12,7)
        # draw gauge background
        gc.SetBrush(gc.CreateLinearGradientBrush(x0,y0,x1+1,y1,cold,medium))
        gc.DrawRoundedRectangle(x0,y0,x1+4,yE,6)
        gc.SetBrush(gc.CreateLinearGradientBrush(x1-2,y1,xE,y1,medium,hot))
        gc.DrawRoundedRectangle(x1-2,y1,xE-x1,yE,6)
        # draw gauge
        width=12
        w1=y0+9-width/2
        w2=w1+width
        value=x0+max(10,min(self.width+1-2,int(self.value*self.scale)))
        #gc.SetBrush(gc.CreateLinearGradientBrush(x0,y0+3,x0,y0+15,gauge1,gauge2))
        #gc.SetBrush(gc.CreateLinearGradientBrush(0,3,0,15,wx.Colour(255,255,255),wx.Colour(255,90,32)))
        gc.SetBrush(gc.CreateLinearGradientBrush(x0,y0+3,x0,y0+15,gauge1,self.interpolatedColour(value,x0,x1,xE,cold,medium,hot)))
        val_path = gc.CreatePath()
        val_path.MoveToPoint(x0,w1)
        val_path.AddLineToPoint(value,w1)
        val_path.AddLineToPoint(value+2,w1+width/4)
        val_path.AddLineToPoint(value+2,w2-width/4)
        val_path.AddLineToPoint(value,w2)
        #val_path.AddLineToPoint(value-4,10)
        val_path.AddLineToPoint(x0,w2)
        gc.DrawPath(val_path)
        # draw setpoint markers
        setpoint=x0+max(10,int(self.setpoint*self.scale))
        gc.SetBrush(gc.CreateBrush(wx.Brush(wx.Colour(0,0,0))))
        setp_path = gc.CreatePath()
        setp_path.MoveToPoint(setpoint-4,y0)
        setp_path.AddLineToPoint(setpoint+4,y0)
        setp_path.AddLineToPoint(setpoint,y0+5)
        setp_path.MoveToPoint(setpoint-4,yE)
        setp_path.AddLineToPoint(setpoint+4,yE)
        setp_path.AddLineToPoint(setpoint,yE-5)
        gc.DrawPath(setp_path)
        # draw readout
        text=u"T\u00B0 %u/%u"%(self.value,self.setpoint)
        #gc.SetFont(gc.CreateFont(wx.Font(12,wx.FONTFAMILY_DEFAULT,wx.FONTSTYLE_NORMAL,wx.FONTWEIGHT_BOLD),wx.WHITE))
        #gc.DrawText(text,29,-2)
        gc.SetFont(gc.CreateFont(wx.Font(10,wx.FONTFAMILY_DEFAULT,wx.FONTSTYLE_NORMAL,wx.FONTWEIGHT_BOLD),wx.WHITE))
        gc.DrawText(self.title,x0+19,y0+4)
        gc.DrawText(text,      x0+119,y0+4)
        gc.SetFont(gc.CreateFont(wx.Font(10,wx.FONTFAMILY_DEFAULT,wx.FONTSTYLE_NORMAL,wx.FONTWEIGHT_BOLD)))
        gc.DrawText(self.title,x0+18,y0+3)
        gc.DrawText(text,      x0+118,y0+3)

if __name__ == '__main__':
    app = wx.App(False)
    main = PronterWindow()
    main.Show()
    try:
        app.MainLoop()
    except:
        pass
<|MERGE_RESOLUTION|>--- conflicted
+++ resolved
@@ -159,7 +159,6 @@
         self.cur_button=None
         self.hsetpoint=0.0
         self.bsetpoint=0.0
-<<<<<<< HEAD
         self.webInterface=None
         if self.webrequested:
             try :
@@ -175,14 +174,8 @@
                 print _("Failed to start web interface")
                 traceback.print_exc(file = sys.stdout)
                 self.webInterface = None
-=======
-        if webavail:
-            self.webInterface=webinterface.WebInterface(self)
-            self.webThread = Thread(target=webinterface.StartWebInterfaceThread, args=(self.webInterface, ))
-            self.webThread.start()
-        if(self.filename is not None):
+        if self.filename is not None:
           self.do_load(self.filename)
->>>>>>> 7e38278c
 
     def startcb(self):
         self.starttime=time.time()
@@ -400,15 +393,8 @@
                 self.capture_skip[pat] -= 1
                 self.capture_skip_newline = True
                 return
-<<<<<<< HEAD
-        wx.CallAfter(self.logbox.AppendText,l)
-        if self.webInterface:
-            self.webInterface.AppendLog(l)
-
-=======
         wx.CallAfter(self.addtexttolog,l);
-        
->>>>>>> 7e38278c
+
     def scanserial(self):
         """scan for available ports. return a list of device names."""
         baselist=[]
@@ -1345,7 +1331,7 @@
         except:
             print "attempted to write invalid text to console"
             pass
-        if webavail:
+        if self.webInterface:
             self.webInterface.AppendLog(text)
         
     def setloud(self,e):
@@ -1355,13 +1341,7 @@
         command=self.commandbox.GetValue()
         if not len(command):
             return
-<<<<<<< HEAD
-        wx.CallAfter(self.logbox.AppendText,">>>"+command+"\n")
-        if self.webInterface:
-            self.webInterface.AppendLog(">>>"+command+"\n")
-=======
         wx.CallAfter(self.addtexttolog,">>>"+command+"\n");
->>>>>>> 7e38278c
         self.onecmd(str(command))
         self.commandbox.SetSelection(0,len(command))
         self.commandbox.history+=[command]
