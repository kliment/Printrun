--- conflicted
+++ resolved
@@ -28,10 +28,7 @@
 import sys, glob, time, datetime, threading, traceback, cStringIO, subprocess
 
 from printrun.pronterface_widgets import *
-<<<<<<< HEAD
-=======
 from serial import SerialException
->>>>>>> a0f75e85
 
 StringIO = cStringIO
 
@@ -76,15 +73,11 @@
             self.target(data)
         except:
             pass
-<<<<<<< HEAD
-        self.stdout.write(data.encode("utf-8"))
-=======
         try:
             data = data.encode("utf-8")
         except:
             pass
         self.stdout.write(data)
->>>>>>> a0f75e85
     def flush(self):
         self.stdout.flush()
 
@@ -93,11 +86,7 @@
     def __init__(self, filename = None, size = winsize):
         pronsole.pronsole.__init__(self)
         self.settings.build_dimensions = '200x200x100+0+0+0' #default build dimensions are 200x200x100 with 0, 0, 0 in the corner of the bed
-<<<<<<< HEAD
         self.settings.last_bed_temperature = 0
-=======
-        self.settings.last_bed_temperature = 0.0
->>>>>>> a0f75e85
         self.settings.last_file_path = ""
         self.settings.last_temperature = 0
         self.settings.preview_extrusion_width = 0.5
@@ -333,11 +322,7 @@
             l = l.lower().replace(", ", ".")
             for i in self.temps.keys():
                 l = l.replace(i, self.temps[i])
-<<<<<<< HEAD
             f = int(l)
-=======
-            f = float(l)
->>>>>>> a0f75e85
             if f >= 0:
                 if self.p.online:
                     self.p.send_now("M104 S"+l)
@@ -359,11 +344,7 @@
             l = l.lower().replace(", ", ".")
             for i in self.bedtemps.keys():
                 l = l.replace(i, self.bedtemps[i])
-<<<<<<< HEAD
             f = int(l)
-=======
-            f = float(l)
->>>>>>> a0f75e85
             if f >= 0:
                 if self.p.online:
                     self.p.send_now("M140 S"+l)
@@ -437,16 +418,12 @@
 
     def project(self,event):
         from printrun import projectlayer
-<<<<<<< HEAD
         projectlayer.SettingsFrame(self,self.p).Show()
-=======
-        if self.p.online:
-            projectlayer.setframe(self,self.p).Show()
-        else:
+
+        if not self.p.online:
             print _("Printer is not online.")
             if self.webInterface:
                 self.webInterface.AddLog("Printer is not online.")
->>>>>>> a0f75e85
 
     def popmenu(self):
         self.menustrip = wx.MenuBar()
@@ -472,12 +449,6 @@
             _("Print all G-code sent to and received from the printer."))
         m.Check(mItem.GetId(), self.p.loud)
         self.Bind(wx.EVT_MENU, self.setloud, mItem)
-
-        #try:
-        #    from SkeinforgeQuickEditDialog import SkeinforgeQuickEditDialog
-        #    self.Bind(wx.EVT_MENU, lambda *e:SkeinforgeQuickEditDialog(self), m.Append(-1,_("SFACT Quick Settings"),_(" Quickly adjust SFACT settings for active profile")))
-        #except:
-        #    pass
 
         self.menustrip.Append(m, _("&Settings"))
         self.update_macros_menu()
@@ -1448,9 +1419,6 @@
             self.paused = 0
             if self.sdprinting:
                 self.p.send_now("M26 S0")
-<<<<<<< HEAD
-        self.p.connect(port, baud)
-=======
         try:
             self.p.connect(port, baud)
         except SerialException as e:
@@ -1464,7 +1432,6 @@
                 print e
             # Kill the scope anyway
             return
->>>>>>> a0f75e85
         self.statuscheck = True
         if port != self.settings.port:
             self.set("port", port)
