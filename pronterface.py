#!/usr/bin/env python

# This file is part of the Printrun suite.
#
# Printrun is free software: you can redistribute it and/or modify
# it under the terms of the GNU General Public License as published by
# the Free Software Foundation, either version 3 of the License, or
# (at your option) any later version.
#
# Printrun is distributed in the hope that it will be useful,
# but WITHOUT ANY WARRANTY; without even the implied warranty of
# MERCHANTABILITY or FITNESS FOR A PARTICULAR PURPOSE.  See the
# GNU General Public License for more details.
#
# You should have received a copy of the GNU General Public License
# along with Printrun.  If not, see <http://www.gnu.org/licenses/>.

# Set up Internationalization using gettext
# searching for installed locales on /usr/share; uses relative folder if not found (windows)
import os, gettext, Queue, re

if os.path.exists('/usr/share/pronterface/locale'):
    gettext.install('pronterface', '/usr/share/pronterface/locale', unicode=1)
else:
    gettext.install('pronterface', './locale', unicode=1)

try:
    import wx
except:
    print _("WX is not installed. This program requires WX to run.")
    raise
import printcore, sys, glob, time, threading, traceback, gviz, traceback, cStringIO, subprocess
try:
    os.chdir(os.path.split(__file__)[0])
except:
    pass
StringIO=cStringIO

thread=threading.Thread
winsize=(800,500)
layerindex=0
if os.name=="nt":
    winsize=(800,530)
    try:
        import _winreg
    except:
        pass


from xybuttons import XYButtons
from zbuttons import ZButtons
from graph import Graph
import pronsole

def dosify(name):
    return os.path.split(name)[1].split(".")[0][:8]+".g"

class Tee(object):
    def __init__(self, target):
        self.stdout = sys.stdout
        sys.stdout = self
        self.target=target
    def __del__(self):
        sys.stdout = self.stdout
    def write(self, data):
        self.target(data)
        self.stdout.write(data.encode("utf-8"))
    def flush(self):
        self.stdout.flush()


class PronterWindow(wx.Frame,pronsole.pronsole):
    def __init__(self, filename=None,size=winsize):
        pronsole.pronsole.__init__(self)
        self.settings.build_dimensions = '200x200x100+0+0+0' #default build dimensions are 200x200x100 with 0,0,0 in the corner of the bed
        self.settings.last_bed_temperature = 0.0
        self.settings.last_file_path = ""
        self.settings.last_temperature = 0.0
        self.settings.preview_extrusion_width = 0.5
        self.settings.preview_grid_step1 = 10.
        self.settings.preview_grid_step2 = 50.
        self.settings.bgcolor = "#FFFFFF"
        self.helpdict["build_dimensions"] = _("Dimensions of Build Platform\n & optional offset of origin\n\nExamples:\n   XXXxYYY\n   XXX,YYY,ZZZ\n   XXXxYYYxZZZ+OffX+OffY+OffZ")
        self.helpdict["last_bed_temperature"] = _("Last Set Temperature for the Heated Print Bed")
        self.helpdict["last_file_path"] = _("Folder of last opened file")
        self.helpdict["last_temperature"] = _("Last Temperature of the Hot End")
        self.helpdict["preview_extrusion_width"] = _("Width of Extrusion in Preview (default: 0.5)")
        self.helpdict["preview_grid_step1"] = _("Fine Grid Spacing (default: 10)")
        self.helpdict["preview_grid_step2"] = _("Coarse Grid Spacing (default: 50)")
        self.helpdict["bgcolor"] = _("Pronterface background color (default: #FFFFFF)")
        self.filename=filename
        os.putenv("UBUNTU_MENUPROXY","0")
        wx.Frame.__init__(self,None,title=_("Printer Interface"),size=size);
        self.SetIcon(wx.Icon("P-face.ico",wx.BITMAP_TYPE_ICO))
        self.panel=wx.Panel(self,-1,size=size)

        self.statuscheck=False
        self.capture_skip={}
        self.capture_skip_newline=False
        self.tempreport=""
        self.monitor=0
        self.f=None
        self.skeinp=None
        self.monitor_interval=3
        self.paused=False
        self.sentlines=Queue.Queue(30)
        xcol=(245,245,108)
        ycol=(180,180,255)
        zcol=(180,255,180)
        self.cpbuttons=[
            [_("Motors off"),("M84"),(0,0),(250,250,250),(1,2)],
            [_("Check temp"),("M105"),(2,5),(225,200,200),(1,1)],
            [_("Extrude"),("extrude"),(4,0),(225,200,200),(1,2)],
            [_("Reverse"),("reverse"),(5,0),(225,200,200),(1,2)],
        ]
        self.custombuttons=[]
        self.btndict={}
        self.parse_cmdline(sys.argv[1:])
        self.build_dimensions_list = self.get_build_dimensions(self.settings.build_dimensions)
        self.panel.SetBackgroundColour(self.settings.bgcolor)
        customdict={}
        try:
            execfile("custombtn.txt",customdict)
            if len(customdict["btns"]):
                if not len(self.custombuttons):
                    try:
                        self.custombuttons = customdict["btns"]
                        for n in xrange(len(self.custombuttons)):
                            self.cbutton_save(n,self.custombuttons[n])
                        os.rename("custombtn.txt","custombtn.old")
                        rco=open("custombtn.txt","w")
                        rco.write(_("# I moved all your custom buttons into .pronsolerc.\n# Please don't add them here any more.\n# Backup of your old buttons is in custombtn.old\n"))
                        rco.close()
                    except IOError,x:
                        print str(x)
                else:
                    print _("Note!!! You have specified custom buttons in both custombtn.txt and .pronsolerc")
                    print _("Ignoring custombtn.txt. Remove all current buttons to revert to custombtn.txt")

        except:
            pass
        self.popmenu()
        self.popwindow()
        self.t=Tee(self.catchprint)
        self.stdout=sys.stdout
        self.skeining=0
        self.mini=False
        self.p.sendcb=self.sentcb
        self.p.startcb=self.startcb
        self.p.endcb=self.endcb
        self.starttime=0
        self.extra_print_time=0
        self.curlayer=0
        self.cur_button=None
        self.hsetpoint=0.0
        self.bsetpoint=0.0

    def startcb(self):
        self.starttime=time.time()
        print "Print Started at: " +time.strftime('%H:%M:%S',time.localtime(self.starttime))

    def endcb(self):
        if(self.p.queueindex==0):
            print "Print ended at: " +time.strftime('%H:%M:%S',time.localtime(time.time()))
            print "and took: "+time.strftime('%H:%M:%S', time.gmtime(int(time.time()-self.starttime+self.extra_print_time)))  #+str(int(time.time()-self.starttime)/60)+" minutes "+str(int(time.time()-self.starttime)%60)+" seconds."
            wx.CallAfter(self.pausebtn.Disable)
            wx.CallAfter(self.printbtn.SetLabel,_("Print"))


    def online(self):
        print _("Printer is now online.")
        self.connectbtn.SetLabel(_("Disconnect"))
        self.connectbtn.Bind(wx.EVT_BUTTON,self.disconnect)

        for i in self.printerControls:
            wx.CallAfter(i.Enable)

        # Enable XYButtons and ZButtons
        wx.CallAfter(self.xyb.enable)
        wx.CallAfter(self.zb.enable)

        if self.filename:
            wx.CallAfter(self.printbtn.Enable)


    def sentcb(self,line):
        if("G1" in line):
            if("Z" in line):
                try:
                    layer=float(line.split("Z")[1].split()[0])
                    if(layer!=self.curlayer):
                        self.curlayer=layer
                        self.gviz.hilight=[]
                        threading.Thread(target=wx.CallAfter,args=(self.gviz.setlayer,layer)).start()
                except:
                    pass
            try:
                self.sentlines.put_nowait(line)
            except:
                pass
            #threading.Thread(target=self.gviz.addgcode,args=(line,1)).start()
            #self.gwindow.p.addgcode(line,hilight=1)
        if("M104" in line or "M109" in line):
            if("S" in line):
                try:
                    temp=float(line.split("S")[1].split("*")[0])
                    self.hottgauge.SetTarget(temp)
                    self.graph.SetExtruder0TargetTemperature(temp)
                except:
                    pass
            try:
                self.sentlines.put_nowait(line)
            except:
                pass
        if("M140" in line):
            if("S" in line):
                try:
                    temp=float(line.split("S")[1].split("*")[0])
                    self.bedtgauge.SetTarget(temp)
                    self.graph.SetBedTargetTemperature(temp)
                except:
                    pass
            try:
                self.sentlines.put_nowait(line)
            except:
                pass

    def do_extrude(self,l=""):
        try:
            if not (l.__class__=="".__class__ or l.__class__==u"".__class__) or (not len(l)):
                l=str(self.edist.GetValue())
            pronsole.pronsole.do_extrude(self,l)
        except:
            raise

    def do_reverse(self,l=""):
        try:
            if not (l.__class__=="".__class__ or l.__class__==u"".__class__) or (not len(l)):
                l=str(float(self.edist.GetValue())*-1.0)
            pronsole.pronsole.do_extrude(self,l)
        except:
            pass

    def do_settemp(self,l=""):
        try:
            if not (l.__class__=="".__class__ or l.__class__==u"".__class__) or (not len(l)):
                l=str(self.htemp.GetValue().split()[0])
            l=l.lower().replace(",",".")
            for i in self.temps.keys():
                l=l.replace(i,self.temps[i])
            f=float(l)
            if f>=0:
                if self.p.online:
                    self.p.send_now("M104 S"+l)
                    print _("Setting hotend temperature to %f degrees Celsius.") % f
                    self.hsetpoint=f
                    self.hottgauge.SetTarget(int(f))
                    self.graph.SetExtruder0TargetTemperature(int(f))
                    if f>0:
                        wx.CallAfter(self.htemp.SetValue,l)
                        self.set("last_temperature",str(f))
                        wx.CallAfter(self.settoff.SetBackgroundColour,"")
                        wx.CallAfter(self.settoff.SetForegroundColour,"")
                        wx.CallAfter(self.settbtn.SetBackgroundColour,"#FFAA66")
                        wx.CallAfter(self.settbtn.SetForegroundColour,"#660000")
                        wx.CallAfter(self.htemp.SetBackgroundColour,"#FFDABB")
                    else:
                        wx.CallAfter(self.settoff.SetBackgroundColour,"#0044CC")
                        wx.CallAfter(self.settoff.SetForegroundColour,"white")
                        wx.CallAfter(self.settbtn.SetBackgroundColour,"")
                        wx.CallAfter(self.settbtn.SetForegroundColour,"")
                        wx.CallAfter(self.htemp.SetBackgroundColour,"white")
                        wx.CallAfter(self.htemp.Refresh)
                else:
                    print _("Printer is not online.")
            else:
                print _("You cannot set negative temperatures. To turn the hotend off entirely, set its temperature to 0.")
        except Exception,x:
            print _("You must enter a temperature. (%s)" % (repr(x),))

    def do_bedtemp(self,l=""):
        try:
            if not (l.__class__=="".__class__ or l.__class__==u"".__class__) or (not len(l)):
                l=str(self.btemp.GetValue().split()[0])
            l=l.lower().replace(",",".")
            for i in self.bedtemps.keys():
                l=l.replace(i,self.bedtemps[i])
            f=float(l)
            if f>=0:
                if self.p.online:
                    self.p.send_now("M140 S"+l)
                    print _("Setting bed temperature to %f degrees Celsius.") % f
                    self.bsetpoint=f
                    self.bedtgauge.SetTarget(int(f))
                    self.graph.SetBedTargetTemperature(int(f))
                    if f>0:
                        wx.CallAfter(self.btemp.SetValue,l)
                        self.set("last_bed_temperature",str(f))
                        wx.CallAfter(self.setboff.SetBackgroundColour,"")
                        wx.CallAfter(self.setboff.SetForegroundColour,"")
                        wx.CallAfter(self.setbbtn.SetBackgroundColour,"#FFAA66")
                        wx.CallAfter(self.setbbtn.SetForegroundColour,"#660000")
                        wx.CallAfter(self.btemp.SetBackgroundColour,"#FFDABB")
                    else:
                        wx.CallAfter(self.setboff.SetBackgroundColour,"#0044CC")
                        wx.CallAfter(self.setboff.SetForegroundColour,"white")
                        wx.CallAfter(self.setbbtn.SetBackgroundColour,"")
                        wx.CallAfter(self.setbbtn.SetForegroundColour,"")
                        wx.CallAfter(self.btemp.SetBackgroundColour,"white")
                        wx.CallAfter(self.btemp.Refresh)
                else:
                    print _("Printer is not online.")
            else:
                print _("You cannot set negative temperatures. To turn the bed off entirely, set its temperature to 0.")
        except:
            print _("You must enter a temperature.")

    def end_macro(self):
        pronsole.pronsole.end_macro(self)
        self.update_macros_menu()

    def delete_macro(self,macro_name):
        pronsole.pronsole.delete_macro(self,macro_name)
        self.update_macros_menu()

    def start_macro(self,macro_name,old_macro_definition=""):
        if not self.processing_rc:
            def cb(definition):
                if len(definition.strip())==0:
                    if old_macro_definition!="":
                        dialog = wx.MessageDialog(self,_("Do you want to erase the macro?"),style=wx.YES_NO|wx.YES_DEFAULT|wx.ICON_QUESTION)
                        if dialog.ShowModal()==wx.ID_YES:
                            self.delete_macro(macro_name)
                            return
                    print _("Cancelled.")
                    return
                self.cur_macro_name = macro_name
                self.cur_macro_def = definition
                self.end_macro()
            macroed(macro_name,old_macro_definition,cb)
        else:
            pronsole.pronsole.start_macro(self,macro_name,old_macro_definition)

    def catchprint(self,l):
        if self.capture_skip_newline and len(l) and not len(l.strip("\n\r")):
            self.capture_skip_newline = False
            return
        for pat in self.capture_skip.keys():
            if self.capture_skip[pat] > 0 and pat.match(l):
                self.capture_skip[pat] -= 1
                self.capture_skip_newline = True
                return
        wx.CallAfter(self.logbox.AppendText,l)

    def scanserial(self):
        """scan for available ports. return a list of device names."""
        baselist=[]
        if os.name=="nt":
            try:
                key=_winreg.OpenKey(_winreg.HKEY_LOCAL_MACHINE,"HARDWARE\\DEVICEMAP\\SERIALCOMM")
                i=0
                while(1):
                    baselist+=[_winreg.EnumValue(key,i)[1]]
                    i+=1
            except:
                pass
        return baselist+glob.glob('/dev/ttyUSB*') + glob.glob('/dev/ttyACM*') +glob.glob("/dev/tty.*")+glob.glob("/dev/cu.*")+glob.glob("/dev/rfcomm*")

    def project(self,event):
        import projectlayer
        if(self.p.online):
            projectlayer.setframe(self,self.p).Show()
        else:
            print _("Printer is not online.")

    def popmenu(self):
        self.menustrip = wx.MenuBar()
        # File menu
        m = wx.Menu()
        self.Bind(wx.EVT_MENU, self.loadfile, m.Append(-1,_("&Open..."),_(" Opens file")))
        self.Bind(wx.EVT_MENU, self.do_editgcode, m.Append(-1,_("&Edit..."),_(" Edit open file")))
        self.Bind(wx.EVT_MENU, self.clearOutput, m.Append(-1,_("Clear console"),_(" Clear output console")))
        self.Bind(wx.EVT_MENU, self.project, m.Append(-1,_("Projector"),_(" Project slices")))
        self.Bind(wx.EVT_MENU, self.OnExit, m.Append(wx.ID_EXIT,_("E&xit"),_(" Closes the Window")))
        self.menustrip.Append(m,_("&File"))

        # Settings menu
        m = wx.Menu()
        self.macros_menu = wx.Menu()
        m.AppendSubMenu(self.macros_menu, _("&Macros"))
        self.Bind(wx.EVT_MENU, self.new_macro, self.macros_menu.Append(-1, _("<&New...>")))
        self.Bind(wx.EVT_MENU, lambda *e:options(self), m.Append(-1,_("&Options"),_(" Options dialog")))

        self.Bind(wx.EVT_MENU, lambda x:threading.Thread(target=lambda :self.do_skein("set")).start(), m.Append(-1,_("Slicing Settings"),_(" Adjust slicing settings")))
        #try:
        #    from SkeinforgeQuickEditDialog import SkeinforgeQuickEditDialog
        #    self.Bind(wx.EVT_MENU, lambda *e:SkeinforgeQuickEditDialog(self), m.Append(-1,_("SFACT Quick Settings"),_(" Quickly adjust SFACT settings for active profile")))
        #except:
        #    pass

        self.menustrip.Append(m,_("&Settings"))
        self.update_macros_menu()
        self.SetMenuBar(self.menustrip)


    def doneediting(self,gcode):
        f=open(self.filename,"w")
        f.write("\n".join(gcode))
        f.close()
        wx.CallAfter(self.loadfile,None,self.filename)

    def do_editgcode(self,e=None):
        if(self.filename is not None):
            macroed(self.filename,self.f,self.doneediting,1)

    def new_macro(self,e=None):
        dialog = wx.Dialog(self,-1,_("Enter macro name"),size=(260,85))
        panel = wx.Panel(dialog,-1)
        vbox = wx.BoxSizer(wx.VERTICAL)
        wx.StaticText(panel,-1,_("Macro name:"),(8,14))
        dialog.namectrl = wx.TextCtrl(panel,-1,'',(110,8),size=(130,24),style=wx.TE_PROCESS_ENTER)
        hbox = wx.BoxSizer(wx.HORIZONTAL)
        okb = wx.Button(dialog,wx.ID_OK,_("Ok"),size=(60,24))
        dialog.Bind(wx.EVT_TEXT_ENTER,lambda e:dialog.EndModal(wx.ID_OK),dialog.namectrl)
        #dialog.Bind(wx.EVT_BUTTON,lambda e:self.new_macro_named(dialog,e),okb)
        hbox.Add(okb)
        hbox.Add(wx.Button(dialog,wx.ID_CANCEL,_("Cancel"),size=(60,24)))
        vbox.Add(panel)
        vbox.Add(hbox,1,wx.ALIGN_CENTER|wx.TOP|wx.BOTTOM,10)
        dialog.SetSizer(vbox)
        dialog.Centre()
        macro = ""
        if dialog.ShowModal()==wx.ID_OK:
            macro = dialog.namectrl.GetValue()
            if macro != "":
                wx.CallAfter(self.edit_macro,macro)
        dialog.Destroy()
        return macro

    def edit_macro(self,macro):
        if macro == "": return self.new_macro()
        if self.macros.has_key(macro):
            old_def = self.macros[macro]
        elif hasattr(self.__class__,"do_"+macro):
            print _("Name '%s' is being used by built-in command") % macro
            return
        elif len([c for c in macro if not c.isalnum() and c != "_"]):
            print _("Macro name may contain only alphanumeric symbols and underscores")
            return
        else:
            old_def = ""
        self.start_macro(macro,old_def)
        return macro

    def update_macros_menu(self):
        if not hasattr(self,"macros_menu"):
            return # too early, menu not yet built
        try:
            while True:
                item = self.macros_menu.FindItemByPosition(1)
                if item is None: return
                self.macros_menu.DeleteItem(item)
        except:
            pass
        for macro in self.macros.keys():
            self.Bind(wx.EVT_MENU, lambda x,m=macro:self.start_macro(m,self.macros[m]), self.macros_menu.Append(-1, macro))

    def OnExit(self, event):
        self.Close()

    def rescanports(self,event=None):
        scan=self.scanserial()
        portslist=list(scan)
        if self.settings.port != "" and self.settings.port not in portslist:
            portslist += [self.settings.port]
            self.serialport.Clear()
            self.serialport.AppendItems(portslist)
        try:
            if os.path.exists(self.settings.port) or self.settings.port in scan:
                self.serialport.SetValue(self.settings.port)
            elif len(portslist)>0:
                self.serialport.SetValue(portslist[0])
        except:
            pass


    def popwindow(self):
        # this list will contain all controls that should be only enabled
        # when we're connected to a printer
        self.printerControls = []

        #sizer layout: topsizer is a column sizer containing two sections
        #upper section contains the mini view buttons
        #lower section contains the rest of the window - manual controls, console, visualizations
        #TOP ROW:
        uts=self.uppertopsizer=wx.BoxSizer(wx.HORIZONTAL)
        self.rescanbtn=wx.Button(self.panel,-1,_("Port"),style=wx.BU_EXACTFIT)
        self.rescanbtn.Bind(wx.EVT_BUTTON,self.rescanports)

        uts.Add(self.rescanbtn,0,wx.TOP|wx.LEFT,0)
        self.serialport = wx.ComboBox(self.panel, -1,
                choices=self.scanserial(),
                style=wx.CB_DROPDOWN)
        self.rescanports()
        uts.Add(self.serialport)
        uts.Add(wx.StaticText(self.panel,-1,"@"),0,wx.RIGHT|wx.ALIGN_CENTER,0)
        self.baud = wx.ComboBox(self.panel, -1,
                choices=["2400", "9600", "19200", "38400", "57600", "115200", "250000"],
                style=wx.CB_DROPDOWN)
        try:
            self.baud.SetValue("115200")
            self.baud.SetValue(str(self.settings.baudrate))
        except:
            pass
        uts.Add(self.baud)
        self.connectbtn=wx.Button(self.panel,-1,_("Connect"),style=wx.BU_EXACTFIT)
        uts.Add(self.connectbtn)
        self.connectbtn.SetToolTipString(_("Connect to the printer"))
        self.connectbtn.Bind(wx.EVT_BUTTON,self.connect)
        self.resetbtn=wx.Button(self.panel,-1,_("Reset"),style=wx.BU_EXACTFIT)
        self.resetbtn.Bind(wx.EVT_BUTTON,self.reset)
        uts.Add(self.resetbtn)
        #self.minibtn=wx.Button(self.panel,-1,_("Mini mode"),style=wx.BU_EXACTFIT)
        #self.minibtn.Bind(wx.EVT_BUTTON,self.toggleview)

        #uts.Add((25,-1))
        
        #uts.Add((15,-1),flag=wx.EXPAND)
        #uts.Add(self.minibtn,0,wx.ALIGN_CENTER)

        #SECOND ROW
        ubs=self.upperbottomsizer=uts#wx.BoxSizer(wx.HORIZONTAL)

        self.loadbtn=wx.Button(self.panel,-1,_("Load file"),style=wx.BU_EXACTFIT)
        self.loadbtn.Bind(wx.EVT_BUTTON,self.loadfile)
        ubs.Add(self.loadbtn)
        self.platebtn=wx.Button(self.panel,-1,_("Compose"),style=wx.BU_EXACTFIT)
        self.platebtn.Bind(wx.EVT_BUTTON,self.plate)
        #self.printerControls.append(self.uploadbtn)
        ubs.Add(self.platebtn)
        self.sdbtn=wx.Button(self.panel,-1,_("SD"),style=wx.BU_EXACTFIT)
        self.sdbtn.Bind(wx.EVT_BUTTON,self.sdmenu)
        self.printerControls.append(self.sdbtn)
        ubs.Add(self.sdbtn)
        self.printbtn=wx.Button(self.panel,-1,_("Print"),style=wx.BU_EXACTFIT)
        self.printbtn.Bind(wx.EVT_BUTTON,self.printfile)
        self.printbtn.Disable()
        ubs.Add(self.printbtn)
        self.pausebtn=wx.Button(self.panel,-1,_("Pause"),style=wx.BU_EXACTFIT)
        self.pausebtn.Bind(wx.EVT_BUTTON,self.pause)
        ubs.Add(self.pausebtn)
        #Right full view
        lrs=self.lowerrsizer=wx.BoxSizer(wx.VERTICAL)
        self.logbox=wx.TextCtrl(self.panel,style = wx.TE_MULTILINE,size=(350,-1))
        self.logbox.SetEditable(0)
        lrs.Add(self.logbox,1,wx.EXPAND)
        lbrs=wx.BoxSizer(wx.HORIZONTAL)
        self.commandbox=wx.TextCtrl(self.panel,style = wx.TE_PROCESS_ENTER)
        self.commandbox.Bind(wx.EVT_TEXT_ENTER,self.sendline)
        #self.printerControls.append(self.commandbox)
        lbrs.Add(self.commandbox,1)
        self.sendbtn=wx.Button(self.panel,-1,_("Send"),style=wx.BU_EXACTFIT)
        self.sendbtn.Bind(wx.EVT_BUTTON,self.sendline)
        #self.printerControls.append(self.sendbtn)
        lbrs.Add(self.sendbtn)
        lrs.Add(lbrs,0,wx.EXPAND)

        #left pane
        lls=self.lowerlsizer=wx.GridBagSizer()
        #lls.Add(wx.StaticText(self.panel,-1,_("mm/min")),pos=(0,4),span=(1,4))
        self.xyfeedc=wx.SpinCtrl(self.panel,-1,str(self.settings.xy_feedrate),min=0,max=50000,size=(70,-1))
        lls.Add(wx.StaticText(self.panel,-1,_("XY:")),pos=(0,2),span=(1,1), flag=wx.ALIGN_RIGHT|wx.ALIGN_CENTER_VERTICAL)
        lls.Add(self.xyfeedc,pos=(0,3),span=(1,2))
        lls.Add(wx.StaticText(self.panel,-1,_("mm/min   Z:")),pos=(0,5),span=(1,1), flag=wx.ALIGN_RIGHT|wx.ALIGN_CENTER_VERTICAL)
        self.zfeedc=wx.SpinCtrl(self.panel,-1,str(self.settings.z_feedrate),min=0,max=50000,size=(70,-1))
        lls.Add(self.zfeedc,pos=(0,6),span=(1,1))

        #lls.Add((200,375))

<<<<<<< HEAD
        szbuttons=wx.GridBagSizer()
        
        self.xyb = XYButtons(self.panel, self.moveXY, self.homeButtonClicked)
        szbuttons.Add(self.xyb,pos=(0,1),flag=wx.ALIGN_CENTER)
=======
        self.xyb = XYButtons(self.panel, self.moveXY, self.homeButtonClicked, self.spacebarAction)
        lls.Add(self.xyb, pos=(2,0), span=(1,6), flag=wx.ALIGN_CENTER)
>>>>>>> 6071c429
        self.zb = ZButtons(self.panel, self.moveZ)
        szbuttons.Add(self.zb,pos=(0,2),flag=wx.ALIGN_CENTER)
        #lls.Add(self.zb, pos=(2,6), span=(1,1), flag=wx.ALIGN_CENTER)
        wx.CallAfter(self.xyb.SetFocus)
        lls.Add(szbuttons, pos=(1,0), span=(1,8), flag=wx.ALIGN_CENTER)
        
        
        for i in self.cpbuttons:
            btn=wx.Button(self.panel,-1,i[0],style=wx.BU_EXACTFIT)#)
            btn.SetBackgroundColour(i[3])
            btn.SetForegroundColour("black")
            btn.properties=i
            btn.Bind(wx.EVT_BUTTON,self.procbutton)
            self.btndict[i[1]]=btn
            self.printerControls.append(btn)
            lls.Add(btn,pos=i[2],span=i[4])
        
        self.monitorbox=wx.CheckBox(self.panel,-1,_("Watch"))
        lls.Add(self.monitorbox,pos=(2,6))
        self.monitorbox.Bind(wx.EVT_CHECKBOX,self.setmonitor)

        
        lls.Add(wx.StaticText(self.panel,-1,_("Heat")),pos=(2,0),span=(1,1),flag=wx.ALIGN_CENTER_VERTICAL|wx.ALIGN_RIGHT)
        htemp_choices=[self.temps[i]+" ("+i+")" for i in sorted(self.temps.keys(),key=lambda x:self.temps[x])]

        self.settoff=wx.Button(self.panel,-1,_("Off"),size=(36,-1),style=wx.BU_EXACTFIT)
        self.settoff.Bind(wx.EVT_BUTTON,lambda e:self.do_settemp("off"))
        self.printerControls.append(self.settoff)
        lls.Add(self.settoff,pos=(2,1),span=(1,1))

        if self.settings.last_temperature not in map(float,self.temps.values()):
            htemp_choices = [str(self.settings.last_temperature)] + htemp_choices
        self.htemp=wx.ComboBox(self.panel, -1,
                choices=htemp_choices,style=wx.CB_DROPDOWN, size=(70,-1))
        self.htemp.Bind(wx.EVT_COMBOBOX,self.htemp_change)

        lls.Add(self.htemp,pos=(2,2),span=(1,2))
        self.settbtn=wx.Button(self.panel,-1,_("Set"),size=(38,-1),style=wx.BU_EXACTFIT)
        self.settbtn.Bind(wx.EVT_BUTTON,self.do_settemp)
        self.printerControls.append(self.settbtn)
        lls.Add(self.settbtn,pos=(2,4),span=(1,1))

        lls.Add(wx.StaticText(self.panel,-1,_("Bed:")),pos=(3,0),span=(1,1),flag=wx.ALIGN_CENTER_VERTICAL|wx.ALIGN_RIGHT)
        btemp_choices=[self.bedtemps[i]+" ("+i+")" for i in sorted(self.bedtemps.keys(),key=lambda x:self.temps[x])]

        self.setboff=wx.Button(self.panel,-1,_("Off"),size=(36,-1),style=wx.BU_EXACTFIT)
        self.setboff.Bind(wx.EVT_BUTTON,lambda e:self.do_bedtemp("off"))
        self.printerControls.append(self.setboff)
        lls.Add(self.setboff,pos=(3,1),span=(1,1))

        if self.settings.last_bed_temperature not in map(float,self.bedtemps.values()):
            btemp_choices = [str(self.settings.last_bed_temperature)] + btemp_choices
        self.btemp=wx.ComboBox(self.panel, -1,
                choices=btemp_choices,style=wx.CB_DROPDOWN, size=(70,-1))
        self.btemp.Bind(wx.EVT_COMBOBOX,self.btemp_change)
        lls.Add(self.btemp,pos=(3,2),span=(1,2))

        self.setbbtn=wx.Button(self.panel,-1,_("Set"),size=(38,-1),style=wx.BU_EXACTFIT)
        self.setbbtn.Bind(wx.EVT_BUTTON,self.do_bedtemp)
        self.printerControls.append(self.setbbtn)
        lls.Add(self.setbbtn,pos=(3,4),span=(1,1))

        self.btemp.SetValue(str(self.settings.last_bed_temperature))
        self.htemp.SetValue(str(self.settings.last_temperature))

        ## added for an error where only the bed would get (pla) or (abs).
        #This ensures, if last temp is a default pla or abs, it will be marked so.
        # if it is not, then a (user) remark is added. This denotes a manual entry

        for i in btemp_choices:
            if i.split()[0] == str(self.settings.last_bed_temperature).split('.')[0] or i.split()[0] == str(self.settings.last_bed_temperature):
                self.btemp.SetValue(i)
        for i in htemp_choices:
            if i.split()[0] == str(self.settings.last_temperature).split('.')[0] or i.split()[0] == str(self.settings.last_temperature) :
               self.htemp.SetValue(i)

        if( '(' not in self.btemp.Value):
            self.btemp.SetValue(self.btemp.Value + ' (user)')
        if( '(' not in self.htemp.Value):
            self.htemp.SetValue(self.htemp.Value + ' (user)')

        #lls.Add(self.btemp,pos=(4,1),span=(1,3))
        #lls.Add(self.setbbtn,pos=(4,4),span=(1,2))
        self.tempdisp=wx.StaticText(self.panel,-1,"")
        
        self.edist=wx.SpinCtrl(self.panel,-1,"5",min=0,max=1000,size=(60,-1))
        self.edist.SetBackgroundColour((225,200,200))
        self.edist.SetForegroundColour("black")
        lls.Add(self.edist,pos=(4,2),span=(1,2))
        lls.Add(wx.StaticText(self.panel,-1,_("mm")),pos=(4,4),span=(1,1))
        self.efeedc=wx.SpinCtrl(self.panel,-1,str(self.settings.e_feedrate),min=0,max=50000,size=(60,-1))
        self.efeedc.SetBackgroundColour((225,200,200))
        self.efeedc.SetForegroundColour("black")
        self.efeedc.Bind(wx.EVT_SPINCTRL,self.setfeeds)
        lls.Add(self.efeedc,pos=(5,2),span=(1,2))
        lls.Add(wx.StaticText(self.panel,-1,_("mm/\nmin")),pos=(5,4),span=(1,1))
        self.xyfeedc.Bind(wx.EVT_SPINCTRL,self.setfeeds)
        self.zfeedc.Bind(wx.EVT_SPINCTRL,self.setfeeds)
        self.zfeedc.SetBackgroundColour((180,255,180))
        self.zfeedc.SetForegroundColour("black")
        # lls.Add((10,0),pos=(0,11),span=(1,1))
        
        #self.hottgauge=TempGauge(self.panel,size=(200,24),title=_("Heater:"),maxval=230)
        #lls.Add(self.hottgauge,pos=(7,0),span=(1,4))
        #self.bedtgauge=TempGauge(self.panel,size=(200,24),title=_("Bed:"),maxval=130)
        #lls.Add(self.bedtgauge,pos=(8,0),span=(1,4))
        #def scroll_setpoint(e):
        #   if e.GetWheelRotation()>0:
        #       self.do_settemp(str(self.hsetpoint+1))
        #   elif e.GetWheelRotation()<0:
        #       self.do_settemp(str(max(0,self.hsetpoint-1)))
        #self.tgauge.Bind(wx.EVT_MOUSEWHEEL,scroll_setpoint)
        
        self.graph = Graph(self.panel, wx.ID_ANY)
        lls.Add(self.graph, pos=(3,5), span=(3,3))
        lls.Add(self.tempdisp,pos=(6,0),span=(1,1))
        
        self.gviz=gviz.gviz(self.panel,(300,300),
            build_dimensions=self.build_dimensions_list,
            grid=(self.settings.preview_grid_step1,self.settings.preview_grid_step2),
            extrusion_width=self.settings.preview_extrusion_width)
        self.gviz.showall=1
        try:
            raise ""
            import stlview
            self.gwindow=stlview.GCFrame(None, wx.ID_ANY, 'Gcode view, shift to move view, mousewheel to set layer', size=(600,600))
        except:
            self.gwindow=gviz.window([],
            build_dimensions=self.build_dimensions_list,
            grid=(self.settings.preview_grid_step1,self.settings.preview_grid_step2),
            extrusion_width=self.settings.preview_extrusion_width)
        self.gviz.Bind(wx.EVT_LEFT_DOWN,self.showwin)
        self.gwindow.Bind(wx.EVT_CLOSE,lambda x:self.gwindow.Hide())
        vcs=wx.BoxSizer(wx.VERTICAL)
        vcs.Add(self.gviz,1,flag=wx.SHAPED)
        cs=self.centersizer=wx.GridBagSizer()
        vcs.Add(cs,0,flag=wx.EXPAND)

        self.uppersizer=wx.BoxSizer(wx.VERTICAL)
        self.uppersizer.Add(self.uppertopsizer)
        #self.uppersizer.Add(self.upperbottomsizer)

        self.lowersizer=wx.BoxSizer(wx.HORIZONTAL)
        self.lowersizer.Add(lls)
        self.lowersizer.Add(vcs,1,wx.EXPAND|wx.ALIGN_CENTER_HORIZONTAL)
        self.lowersizer.Add(lrs,0,wx.EXPAND)
        self.topsizer=wx.BoxSizer(wx.VERTICAL)
        self.topsizer.Add(self.uppersizer)
        self.topsizer.Add(self.lowersizer,1,wx.EXPAND)
        self.panel.SetSizer(self.topsizer)
        self.status=self.CreateStatusBar()
        self.status.SetStatusText(_("Not connected to printer."))
        self.panel.Bind(wx.EVT_MOUSE_EVENTS,self.editbutton)
        self.Bind(wx.EVT_CLOSE, self.kill)

        self.topsizer.Layout()
        self.topsizer.Fit(self)

        # disable all printer controls until we connect to a printer
        self.pausebtn.Disable()
        for i in self.printerControls:
            i.Disable()

        #self.panel.Fit()
        #uts.Layout()
        self.cbuttons_reload()

    def plate(self,e):
        import plater
        print "plate function activated"
        plater.stlwin(size=(800,580),callback=self.platecb,parent=self).Show()

    def platecb(self,name):
        print "plated: "+name
        self.loadfile(None,name)

    def sdmenu(self,e):
        obj = e.GetEventObject()
        popupmenu=wx.Menu()
        item = popupmenu.Append(-1,_("SD Upload"))
        if not self.f or not len(self.f):
            item.Enable(False)
        self.Bind(wx.EVT_MENU,self.upload,id=item.GetId())
        item = popupmenu.Append(-1,_("SD Print"))
        self.Bind(wx.EVT_MENU,self.sdprintfile,id=item.GetId())
        self.panel.PopupMenu(popupmenu, obj.GetPosition())

    def htemp_change(self,event):
        if self.hsetpoint > 0:
            self.do_settemp("")
        wx.CallAfter(self.htemp.SetInsertionPoint,0)

    def btemp_change(self,event):
        if self.bsetpoint > 0:
            self.do_bedtemp("")
        wx.CallAfter(self.btemp.SetInsertionPoint,0)

    def showwin(self,event):
        if(self.f is not None):
            self.gwindow.Show(True)
            self.gwindow.Raise()

    def setfeeds(self,e):
        self.feedrates_changed = True
        try:
            self.settings._set("e_feedrate",self.efeedc.GetValue())
        except:
            pass
        try:
            self.settings._set("z_feedrate",self.zfeedc.GetValue())
        except:
            pass
        try:
            self.settings._set("xy_feedrate",self.xyfeedc.GetValue())
        except:
            pass


    def toggleview(self,e):
        if(self.mini):
            self.mini=False
            self.topsizer.Fit(self)

            #self.SetSize(winsize)
            wx.CallAfter(self.minibtn.SetLabel, _("Mini mode"))

        else:
            self.mini=True
            self.uppersizer.Fit(self)

            #self.SetSize(winssize)
            wx.CallAfter(self.minibtn.SetLabel, _("Full mode"))

    def cbuttons_reload(self):
        allcbs = []
        ubs=self.upperbottomsizer
        cs=self.centersizer
        #for item in ubs.GetChildren():
        #    if hasattr(item.GetWindow(),"custombutton"):
        #        allcbs += [(ubs,item.GetWindow())]
        for item in cs.GetChildren():
            if hasattr(item.GetWindow(),"custombutton"):
                allcbs += [(cs,item.GetWindow())]
        for sizer,button in allcbs:
            #sizer.Remove(button)
            button.Destroy()
        self.custombuttonbuttons=[]
        newbuttonbuttonindex = len(self.custombuttons)
        while newbuttonbuttonindex>0 and self.custombuttons[newbuttonbuttonindex-1] is None:
            newbuttonbuttonindex -= 1
        while len(self.custombuttons) < 13:
            self.custombuttons.append(None)
        for i in xrange(len(self.custombuttons)):
            btndef = self.custombuttons[i]
            try:
                b=wx.Button(self.panel,-1,btndef[0],style=wx.BU_EXACTFIT)
                b.SetToolTip(wx.ToolTip(_("Execute command: ")+btndef[1]))
                if len(btndef)>2:
                    b.SetBackgroundColour(btndef[2])
                    rr,gg,bb=b.GetBackgroundColour().Get()
                    if 0.3*rr+0.59*gg+0.11*bb < 60:
                        b.SetForegroundColour("#ffffff")
            except:
                if i == newbuttonbuttonindex:
                    self.newbuttonbutton=b=wx.Button(self.panel,-1,"+",size=(19,18),style=wx.BU_EXACTFIT)
                    #b.SetFont(wx.Font(12,wx.FONTFAMILY_SWISS,wx.FONTSTYLE_NORMAL,wx.FONTWEIGHT_BOLD))
                    b.SetForegroundColour("#4444ff")
                    b.SetToolTip(wx.ToolTip(_("click to add new custom button")))
                    b.Bind(wx.EVT_BUTTON,self.cbutton_edit)
                else:
                    continue
            b.custombutton=i
            b.properties=btndef
            if btndef is not None:
                b.Bind(wx.EVT_BUTTON,self.procbutton)
                b.Bind(wx.EVT_MOUSE_EVENTS,self.editbutton)
            #else:
            #    b.Bind(wx.EVT_BUTTON,lambda e:e.Skip())
            self.custombuttonbuttons.append(b)
            #if i<4:
            #    ubs.Add(b)
            #else:
            cs.Add(b,pos=((i)/4,(i)%4))
        self.topsizer.Layout()

    def help_button(self):
        print _('Defines custom button. Usage: button <num> "title" [/c "colour"] command')

    def do_button(self,argstr):
        def nextarg(rest):
            rest=rest.lstrip()
            if rest.startswith('"'):
               return rest[1:].split('"',1)
            else:
               return rest.split(None,1)
        #try:
        num,argstr=nextarg(argstr)
        num=int(num)
        title,argstr=nextarg(argstr)
        colour=None
        try:
            c1,c2=nextarg(argstr)
            if c1=="/c":
                colour,argstr=nextarg(c2)
        except:
            pass
        command=argstr.strip()
        if num<0 or num>=64:
            print _("Custom button number should be between 0 and 63")
            return
        while num >= len(self.custombuttons):
            self.custombuttons+=[None]
        self.custombuttons[num]=[title,command]
        if colour is not None:
            self.custombuttons[num]+=[colour]
        if not self.processing_rc:
            self.cbuttons_reload()
        #except Exception,x:
        #    print "Bad syntax for button definition, see 'help button'"
        #    print x


    def cbutton_save(self,n,bdef,new_n=None):
        if new_n is None: new_n=n
        if bdef is None or bdef == "":
            self.save_in_rc(("button %d" % n),'')
        elif len(bdef)>2:
            colour=bdef[2]
            if type(colour) not in (str,unicode):
                #print type(colour),map(type,colour)
                if type(colour)==tuple and tuple(map(type,colour))==(int,int,int):
                    colour = map(lambda x:x%256,colour)
                    colour = wx.Colour(*colour).GetAsString(wx.C2S_NAME|wx.C2S_HTML_SYNTAX)
                else:
                    colour = wx.Colour(colour).GetAsString(wx.C2S_NAME|wx.C2S_HTML_SYNTAX)
            self.save_in_rc(("button %d" % n),'button %d "%s" /c "%s" %s' % (new_n,bdef[0],colour,bdef[1]))
        else:
            self.save_in_rc(("button %d" % n),'button %d "%s" %s' % (new_n,bdef[0],bdef[1]))

    def cbutton_edit(self,e,button=None):
        bedit=ButtonEdit(self)
        if button is not None:
            n = button.custombutton
            bedit.name.SetValue(button.properties[0])
            bedit.command.SetValue(button.properties[1])
            if len(button.properties)>2:
                colour=button.properties[2]
                if type(colour) not in (str,unicode):
                    #print type(colour)
                    if type(colour)==tuple and tuple(map(type,colour))==(int,int,int):
                        colour = map(lambda x:x%256,colour)
                        colour = wx.Colour(*colour).GetAsString(wx.C2S_NAME|wx.C2S_HTML_SYNTAX)
                    else:
                        colour = wx.Colour(colour).GetAsString(wx.C2S_NAME|wx.C2S_HTML_SYNTAX)
                bedit.color.SetValue(colour)
        else:
            n = len(self.custombuttons)
            while n>0 and self.custombuttons[n-1] is None:
                n -= 1
        if bedit.ShowModal()==wx.ID_OK:
            if n==len(self.custombuttons):
                self.custombuttons+=[None]
            self.custombuttons[n]=[bedit.name.GetValue().strip(),bedit.command.GetValue().strip()]
            if bedit.color.GetValue().strip()!="":
                self.custombuttons[n]+=[bedit.color.GetValue()]
            self.cbutton_save(n,self.custombuttons[n])
        bedit.Destroy()
        self.cbuttons_reload()

    def cbutton_remove(self,e,button):
        n = button.custombutton
        self.custombuttons[n]=None
        self.cbutton_save(n,None)
        #while len(self.custombuttons) and self.custombuttons[-1] is None:
        #    del self.custombuttons[-1]
        wx.CallAfter(self.cbuttons_reload)

    def cbutton_order(self,e,button,dir):
        n = button.custombutton
        if dir<0:
            n=n-1
        if n+1 >= len(self.custombuttons):
            self.custombuttons+=[None] # pad
        # swap
        self.custombuttons[n],self.custombuttons[n+1] = self.custombuttons[n+1],self.custombuttons[n]
        self.cbutton_save(n,self.custombuttons[n])
        self.cbutton_save(n+1,self.custombuttons[n+1])
        #if self.custombuttons[-1] is None:
        #    del self.custombuttons[-1]
        self.cbuttons_reload()

    def editbutton(self,e):
        if e.IsCommandEvent() or e.ButtonUp(wx.MOUSE_BTN_RIGHT):
            if e.IsCommandEvent():
                pos = (0,0)
            else:
                pos = e.GetPosition()
            popupmenu = wx.Menu()
            obj = e.GetEventObject()
            if hasattr(obj,"custombutton"):
                item = popupmenu.Append(-1,_("Edit custom button '%s'") % e.GetEventObject().GetLabelText())
                self.Bind(wx.EVT_MENU,lambda e,button=e.GetEventObject():self.cbutton_edit(e,button),item)
                item = popupmenu.Append(-1,_("Move left <<"))
                self.Bind(wx.EVT_MENU,lambda e,button=e.GetEventObject():self.cbutton_order(e,button,-1),item)
                if obj.custombutton == 0: item.Enable(False)
                item = popupmenu.Append(-1,_("Move right >>"))
                self.Bind(wx.EVT_MENU,lambda e,button=e.GetEventObject():self.cbutton_order(e,button,1),item)
                if obj.custombutton == 63: item.Enable(False)
                pos = self.panel.ScreenToClient(e.GetEventObject().ClientToScreen(pos))
                item = popupmenu.Append(-1,_("Remove custom button '%s'") % e.GetEventObject().GetLabelText())
                self.Bind(wx.EVT_MENU,lambda e,button=e.GetEventObject():self.cbutton_remove(e,button),item)
            else:
                item = popupmenu.Append(-1,_("Add custom button"))
                self.Bind(wx.EVT_MENU,self.cbutton_edit,item)
            self.panel.PopupMenu(popupmenu, pos)
        elif e.Dragging() and e.ButtonIsDown(wx.MOUSE_BTN_LEFT):
            obj = e.GetEventObject()
            scrpos = obj.ClientToScreen(e.GetPosition())
            if not hasattr(self,"dragpos"):
                self.dragpos = scrpos
                e.Skip()
                return
            else:
                dx,dy=self.dragpos[0]-scrpos[0],self.dragpos[1]-scrpos[1]
                if dx*dx+dy*dy < 5*5: # threshold to detect dragging for jittery mice
                    e.Skip()
                    return
            if not hasattr(self,"dragging"):
                # init dragging of the custom button
                if hasattr(obj,"custombutton") and obj.properties is not None:
                    self.newbuttonbutton.SetLabel("")
                    self.newbuttonbutton.SetFont(wx.Font(10,wx.FONTFAMILY_DEFAULT,wx.FONTSTYLE_NORMAL,wx.FONTWEIGHT_NORMAL))
                    self.newbuttonbutton.SetForegroundColour("black")
                    self.newbuttonbutton.SetSize(obj.GetSize())
                    if self.upperbottomsizer.GetItem(self.newbuttonbutton) is not None:
                        self.upperbottomsizer.SetItemMinSize(self.newbuttonbutton,obj.GetSize())
                        self.topsizer.Layout()
                    self.dragging = wx.Button(self.panel,-1,obj.GetLabel(),style=wx.BU_EXACTFIT)
                    self.dragging.SetBackgroundColour(obj.GetBackgroundColour())
                    self.dragging.SetForegroundColour(obj.GetForegroundColour())
                    self.dragging.sourcebutton = obj
                    self.dragging.Raise()
                    self.dragging.Disable()
                    self.dragging.SetPosition(self.panel.ScreenToClient(scrpos))
                    for b in self.custombuttonbuttons:
                        #if b.IsFrozen(): b.Thaw()
                        if b.properties is None:
                            b.Enable()
                        #    b.SetStyle(wx.ALIGN_CENTRE+wx.ST_NO_AUTORESIZE+wx.SIMPLE_BORDER)
                    self.last_drag_dest = obj
                    self.dragging.label = obj.s_label = obj.GetLabel()
                    self.dragging.bgc = obj.s_bgc = obj.GetBackgroundColour()
                    self.dragging.fgc = obj.s_fgc = obj.GetForegroundColour()
            else:
                # dragging in progress
                self.dragging.SetPosition(self.panel.ScreenToClient(scrpos))
                wx.CallAfter(self.dragging.Refresh)
                btns = self.custombuttonbuttons
                dst = None
                src = self.dragging.sourcebutton
                drg = self.dragging
                for b in self.custombuttonbuttons:
                    if b.GetScreenRect().Contains(scrpos):
                        dst = b
                        break
                #if dst is None and self.panel.GetScreenRect().Contains(scrpos):
                #    # try to check if it is after buttons at the end
                #    tspos = self.panel.ClientToScreen(self.upperbottomsizer.GetPosition())
                #    bspos = self.panel.ClientToScreen(self.centersizer.GetPosition())
                #    tsrect = wx.Rect(*(tspos.Get()+self.upperbottomsizer.GetSize().Get()))
                #    bsrect = wx.Rect(*(bspos.Get()+self.centersizer.GetSize().Get()))
                #    lbrect = btns[-1].GetScreenRect()
                #    p = scrpos.Get()
                #    if len(btns)<4 and tsrect.Contains(scrpos):
                #        if lbrect.GetRight() < p[0]:
                #            print "Right of last button on upper cb sizer"
                #    if bsrect.Contains(scrpos):
                #        if lbrect.GetBottom() < p[1]:
                #            print "Below last button on lower cb sizer"
                #        if lbrect.GetRight() < p[0] and lbrect.GetTop() <= p[1] and lbrect.GetBottom() >= p[1]:
                #            print "Right to last button on lower cb sizer"
                if dst is not self.last_drag_dest:
                    if self.last_drag_dest is not None:
                        self.last_drag_dest.SetBackgroundColour(self.last_drag_dest.s_bgc)
                        self.last_drag_dest.SetForegroundColour(self.last_drag_dest.s_fgc)
                        self.last_drag_dest.SetLabel(self.last_drag_dest.s_label)
                    if dst is not None and dst is not src:
                        dst.s_bgc = dst.GetBackgroundColour()
                        dst.s_fgc = dst.GetForegroundColour()
                        dst.s_label = dst.GetLabel()
                        src.SetBackgroundColour(dst.GetBackgroundColour())
                        src.SetForegroundColour(dst.GetForegroundColour())
                        src.SetLabel(dst.GetLabel())
                        dst.SetBackgroundColour(drg.bgc)
                        dst.SetForegroundColour(drg.fgc)
                        dst.SetLabel(drg.label)
                    else:
                        src.SetBackgroundColour(drg.bgc)
                        src.SetForegroundColour(drg.fgc)
                        src.SetLabel(drg.label)
                    self.last_drag_dest = dst
        elif hasattr(self,"dragging") and not e.ButtonIsDown(wx.MOUSE_BTN_LEFT):
            # dragging finished
            obj = e.GetEventObject()
            scrpos = obj.ClientToScreen(e.GetPosition())
            dst = None
            src = self.dragging.sourcebutton
            drg = self.dragging
            for b in self.custombuttonbuttons:
                if b.GetScreenRect().Contains(scrpos):
                    dst = b
                    break
            if dst is not None:
                src_i = src.custombutton
                dst_i = dst.custombutton
                self.custombuttons[src_i],self.custombuttons[dst_i] = self.custombuttons[dst_i],self.custombuttons[src_i]
                self.cbutton_save(src_i,self.custombuttons[src_i])
                self.cbutton_save(dst_i,self.custombuttons[dst_i])
                while self.custombuttons[-1] is None:
                    del self.custombuttons[-1]
            wx.CallAfter(self.dragging.Destroy)
            del self.dragging
            wx.CallAfter(self.cbuttons_reload)
            del self.last_drag_dest
            del self.dragpos
        else:
            e.Skip()

    def homeButtonClicked(self, corner):
        if corner == 0: # upper-left
            self.onecmd('home X')
        if corner == 1: # upper-right
            self.onecmd('home Y')
        if corner == 2: # lower-right
            self.onecmd('home Z')
        if corner == 3: # lower-left
            self.onecmd('home')
        # When user clicks on the XY control, the Z control no longer gets spacebar/repeat signals
        self.zb.clearRepeat()

    def moveXY(self, x, y):
        if x != 0:
            self.onecmd('move X %s' % x)
        if y != 0:
            self.onecmd('move Y %s' % y)
        # When user clicks on the XY control, the Z control no longer gets spacebar/repeat signals
        self.zb.clearRepeat()

    def moveZ(self, z):
        if z != 0:
            self.onecmd('move Z %s' % z)
        # When user clicks on the Z control, the XY control no longer gets spacebar/repeat signals
        self.xyb.clearRepeat()

    def spacebarAction(self):
        self.zb.repeatLast()
        self.xyb.repeatLast()

    def procbutton(self,e):
        try:
            if hasattr(e.GetEventObject(),"custombutton"):
                if wx.GetKeyState(wx.WXK_CONTROL) or wx.GetKeyState(wx.WXK_ALT):
                    return self.editbutton(e)
                self.cur_button=e.GetEventObject().custombutton
            self.onecmd(e.GetEventObject().properties[1])
            self.cur_button=None
        except:
            print _("event object missing")
            self.cur_button=None
            raise

    def kill(self,e):
        self.statuscheck=0
        self.p.recvcb=None
        self.p.disconnect()
        if hasattr(self,"feedrates_changed"):
            self.save_in_rc("set xy_feedrate","set xy_feedrate %d" % self.settings.xy_feedrate)
            self.save_in_rc("set z_feedrate","set z_feedrate %d" % self.settings.z_feedrate)
            self.save_in_rc("set e_feedrate","set e_feedrate %d" % self.settings.e_feedrate)
        try:
            self.gwindow.Destroy()
        except:
            pass
        self.Destroy()

    def do_monitor(self,l=""):
        if l.strip()=="":
            self.monitorbox.SetValue(not self.monitorbox.GetValue())
        elif l.strip()=="off":
            wx.CallAfter(self.monitorbox.SetValue,False)
        else:
            try:
                self.monitor_interval=float(l)
                wx.CallAfter(self.monitorbox.SetValue,self.monitor_interval>0)
            except:
                print _("Invalid period given.")
        self.setmonitor(None)
        if self.monitor:
            print _("Monitoring printer.")
        else:
            print _("Done monitoring.")


    def setmonitor(self,e):
        self.monitor=self.monitorbox.GetValue()
        if self.monitor:
            self.graph.StartPlotting(1000)
        else:
            self.graph.StopPlotting()



    def sendline(self,e):
        command=self.commandbox.GetValue()
        if not len(command):
            return
        wx.CallAfter(self.logbox.AppendText,">>>"+command+"\n")
        self.onecmd(str(command))
        self.commandbox.SetSelection(0,len(command))

    def clearOutput(self,e):
        self.logbox.Clear()

    def statuschecker(self):
        try:
            while(self.statuscheck):
                string=""
                if(self.p.online):
                    string+=_("Printer is online. ")
                try:
                    string+=_("Loaded ")+os.path.split(self.filename)[1]+" "
                except:
                    pass
                string+=(self.tempreport.replace("\r","").replace("T:",_("Hotend") + ":").replace("B:",_("Bed") + ":").replace("\n","").replace("ok ",""))+" "
                wx.CallAfter(self.tempdisp.SetLabel,self.tempreport.strip().replace("ok ",""))
                try:
                    self.hottgauge.SetValue(float(filter(lambda x:x.startswith("T:"),self.tempreport.split())[0].split(":")[1]))
                    self.graph.SetExtruder0Temperature(float(filter(lambda x:x.startswith("T:"),self.tempreport.split())[0].split(":")[1]))
                    self.bedtgauge.SetValue(float(filter(lambda x:x.startswith("B:"),self.tempreport.split())[0].split(":")[1]))
                    self.graph.SetBedTemperature(float(filter(lambda x:x.startswith("B:"),self.tempreport.split())[0].split(":")[1]))
                except:
                    pass
                fractioncomplete = 0.0
                if self.sdprinting:
                    fractioncomplete = float(self.percentdone/100.0)
                    string+= _(" SD printing:%04.2f %%") % (self.percentdone,)
                if self.p.printing:
                    fractioncomplete = float(self.p.queueindex)/len(self.p.mainqueue)
                    string+= _(" Printing:%04.2f %% |") % (100*float(self.p.queueindex)/len(self.p.mainqueue),)
                    string+= _(" Line# %d of %d lines |" ) % (self.p.queueindex, len(self.p.mainqueue))
                if fractioncomplete > 0.0:
                    secondselapsed = int(time.time()-self.starttime+self.extra_print_time)
                    secondsestimate = secondselapsed/fractioncomplete
                    secondsremain = secondsestimate - secondselapsed
                    string+= _(" Est: %s of %s remaining | ") % (time.strftime('%H:%M:%S', time.gmtime(secondsremain)),
                                                                 time.strftime('%H:%M:%S', time.gmtime(secondsestimate)))
                    string+= _(" Z: %0.2f mm") % self.curlayer
                wx.CallAfter(self.status.SetStatusText,string)
                wx.CallAfter(self.gviz.Refresh)
                if(self.monitor and self.p.online):
                    if self.sdprinting:
                        self.p.send_now("M27")
                    if not hasattr(self,"auto_monitor_pattern"):
                        self.auto_monitor_pattern = re.compile(r"(ok\s+)?T:[\d\.]+(\s+B:[\d\.]+)?(\s+@:[\d\.]+)?\s*")
                    self.capture_skip[self.auto_monitor_pattern]=self.capture_skip.setdefault(self.auto_monitor_pattern,0)+1
                    self.p.send_now("M105")
                time.sleep(self.monitor_interval)
                while not self.sentlines.empty():
                    try:
                        gc=self.sentlines.get_nowait()
                        wx.CallAfter(self.gviz.addgcode,gc,1)
                    except:
                        break
            wx.CallAfter(self.status.SetStatusText,_("Not connected to printer."))
        except:
            pass #if window has been closed
    def capture(self, func, *args, **kwargs):
        stdout=sys.stdout
        cout=None
        try:
            cout=self.cout
        except:
            pass
        if cout is None:
            cout=cStringIO.StringIO()

        sys.stdout=cout
        retval=None
        try:
            retval=func(*args,**kwargs)
        except:
            traceback.print_exc()
        sys.stdout=stdout
        return retval

    def recvcb(self,l):
        if "T:" in l:
            self.tempreport=l
            wx.CallAfter(self.tempdisp.SetLabel,self.tempreport.strip().replace("ok ",""))
            try:
                #self.hottgauge.SetValue(float(filter(lambda x:x.startswith("T:"),self.tempreport.split())[0].split(":")[1]))
                self.graph.SetExtruder0Temperature(float(filter(lambda x:x.startswith("T:"),self.tempreport.split())[0].split(":")[1]))
                self.graph.SetBedTemperature(float(filter(lambda x:x.startswith("B:"),self.tempreport.split())[0].split(":")[1]))
            except:
                pass
        tstring=l.rstrip()
        #print tstring
        if (tstring!="ok" and tstring!="wait"):
            print "[" + time.strftime('%H:%M:%S',time.localtime(time.time())) + "] " + tstring
            #wx.CallAfter(self.logbox.AppendText,tstring+"\n")
        for i in self.recvlisteners:
            i(l)

    def listfiles(self,line):
        if "Begin file list" in line:
            self.listing=1
        elif "End file list" in line:
            self.listing=0
            self.recvlisteners.remove(self.listfiles)
            wx.CallAfter(self.filesloaded)
        elif self.listing:
            self.sdfiles+=[line.replace("\n","").replace("\r","").lower()]

    def waitforsdresponse(self,l):
        if "file.open failed" in l:
            wx.CallAfter(self.status.SetStatusText,_("Opening file failed."))
            self.recvlisteners.remove(self.waitforsdresponse)
            return
        if "File opened" in l:
            wx.CallAfter(self.status.SetStatusText,l)
        if "File selected" in l:
            wx.CallAfter(self.status.SetStatusText,_("Starting print"))
            self.sdprinting=1
            self.p.send_now("M24")
            self.startcb()
            return
        if "Done printing file" in l:
            wx.CallAfter(self.status.SetStatusText,l)
            self.sdprinting=0
            self.recvlisteners.remove(self.waitforsdresponse)
            self.endcb()
            return
        if "SD printing byte" in l:
            #M27 handler
            try:
                resp=l.split()
                vals=resp[-1].split("/")
                self.percentdone=100.0*int(vals[0])/int(vals[1])
            except:
                pass



    def filesloaded(self):
        dlg=wx.SingleChoiceDialog(self, _("Select the file to print"), _("Pick SD file"), self.sdfiles)
        if(dlg.ShowModal()==wx.ID_OK):
            target=dlg.GetStringSelection()
            if len(target):
                self.recvlisteners+=[self.waitforsdresponse]
                self.p.send_now("M23 "+target.lower())

        #print self.sdfiles
        pass

    def getfiles(self):
        if not self.p.online:
            self.sdfiles=[]
            return
        self.listing=0
        self.sdfiles=[]
        self.recvlisteners+=[self.listfiles]
        self.p.send_now("M21")
        self.p.send_now("M20")

    def skein_func(self):
        try:
            import shlex
            param = self.expandcommand(self.settings.slicecommand).encode()
            print "Slicing: ",param
            pararray=[i.replace("$s",self.filename).replace("$o",self.filename.replace(".stl","_export.gcode").replace(".STL","_export.gcode")).encode() for i in shlex.split(param.replace("\\","\\\\").encode())]
                #print pararray
            self.skeinp=subprocess.Popen(pararray,stderr=subprocess.STDOUT,stdout=subprocess.PIPE)
            while True:
                o = self.skeinp.stdout.read(1)
                if o == '' and self.skeinp.poll() != None: break
                sys.stdout.write(o)
            self.skeinp.wait()
            self.stopsf=1
        except:
            print _("Failed to execute slicing software: ")
            self.stopsf=1
            traceback.print_exc(file=sys.stdout)

    def skein_monitor(self):
        while(not self.stopsf):
            try:
                wx.CallAfter(self.status.SetStatusText,_("Slicing..."))#+self.cout.getvalue().split("\n")[-1])
            except:
                pass
            time.sleep(0.1)
        fn=self.filename
        try:
            self.filename=self.filename.replace(".stl","_export.gcode").replace(".STL","_export.gcode").replace(".obj","_export.gcode").replace(".OBJ","_export.gcode")
            of=open(self.filename)
            self.f=[i.replace("\n","").replace("\r","") for i in of]
            of.close
            if self.p.online:
                    wx.CallAfter(self.printbtn.Enable)

            wx.CallAfter(self.status.SetStatusText,_("Loaded ")+self.filename+_(", %d lines") % (len(self.f),))
            wx.CallAfter(self.pausebtn.Disable)
            wx.CallAfter(self.printbtn.SetLabel,_("Print"))

            threading.Thread(target=self.loadviz).start()
        except:
            self.filename=fn
        wx.CallAfter(self.loadbtn.SetLabel,_("Load File"))
        self.skeining=0
        self.skeinp=None


    def skein(self,filename):
        wx.CallAfter(self.loadbtn.SetLabel,_("Cancel"))
        print _("Slicing ") + filename
        self.cout=StringIO.StringIO()
        self.filename=filename
        self.stopsf=0
        self.skeining=1
        thread(target=self.skein_func).start()
        thread(target=self.skein_monitor).start()

    def loadfile(self,event,filename=None):
        if self.skeining and self.skeinp is not None:
            self.skeinp.terminate()
            return
        basedir=self.settings.last_file_path
        if not os.path.exists(basedir):
            basedir = "."
            try:
                basedir=os.path.split(self.filename)[0]
            except:
                pass
        dlg=wx.FileDialog(self,_("Open file to print"),basedir,style=wx.FD_OPEN|wx.FD_FILE_MUST_EXIST)
	dlg.SetWildcard(_("OBJ, STL, and GCODE files (*.gcode;*.gco;*.g;*.stl;*.STL;*.obj;*.OBJ)|*.gcode;*.gco;*.g;*.stl;*.STL;*.obj;*.OBJ|All Files (*.*)|*.*"))
        if(filename is not None or dlg.ShowModal() == wx.ID_OK):
            if filename is not None:
                name=filename
            else:
                name=dlg.GetPath()
            if not(os.path.exists(name)):
                self.status.SetStatusText(_("File not found!"))
                return
            path = os.path.split(name)[0]
            if path != self.settings.last_file_path:
                self.set("last_file_path",path)
            if name.lower().endswith(".stl"):
                self.skein(name)
            elif name.lower().endswith(".obj"):
                self.skein(name)
            else:
                self.filename=name
                of=open(self.filename)
                self.f=[i.replace("\n","").replace("\r","") for i in of]
                of.close
                self.status.SetStatusText(_("Loaded %s, %d lines") % (name, len(self.f)))
                wx.CallAfter(self.printbtn.SetLabel, _("Print"))
                wx.CallAfter(self.pausebtn.SetLabel, _("Pause"))
                wx.CallAfter(self.pausebtn.Disable)
                if self.p.online:
                    wx.CallAfter(self.printbtn.Enable)
                threading.Thread(target=self.loadviz).start()

    def loadviz(self):
        Xtot,Ytot,Ztot,Xmin,Xmax,Ymin,Ymax,Zmin,Zmax = pronsole.measurements(self.f)
        print pronsole.totalelength(self.f), _("mm of filament used in this print\n")
        print _("the print goes from %f mm to %f mm in X\nand is %f mm wide\n") % (Xmin, Xmax, Xtot)
        print _("the print goes from %f mm to %f mm in Y\nand is %f mm wide\n") % (Ymin, Ymax, Ytot)
        print _("the print goes from %f mm to %f mm in Z\nand is %f mm high\n") % (Zmin, Zmax, Ztot)
        print _("Estimated duration (pessimistic): "), pronsole.estimate_duration(self.f)
        #import time
        #t0=time.time()
        self.gviz.clear()
        self.gwindow.p.clear()
        self.gviz.addfile(self.f)
        #print "generated 2d view in %f s"%(time.time()-t0)
        #t0=time.time()
        self.gwindow.p.addfile(self.f)
        #print "generated 3d view in %f s"%(time.time()-t0)
        self.gviz.showall=1
        wx.CallAfter(self.gviz.Refresh)

    def printfile(self,event):
        self.extra_print_time=0
        if self.paused:
            self.p.paused=0
            self.paused=0
            self.on_startprint()
            if self.sdprinting:
                self.p.send_now("M26 S0")
                self.p.send_now("M24")
                return

        if self.f is None or not len(self.f):
            wx.CallAfter(self.status.SetStatusText, _("No file loaded. Please use load first."))
            return
        if not self.p.online:
            wx.CallAfter(self.status.SetStatusText,_("Not connected to printer."))
            return
        self.on_startprint()
        self.p.startprint(self.f)

    def on_startprint(self):
        wx.CallAfter(self.pausebtn.SetLabel, _("Pause"))
        wx.CallAfter(self.pausebtn.Enable)
        wx.CallAfter(self.printbtn.SetLabel, _("Restart"))

    def endupload(self):
        self.p.send_now("M29 ")
        wx.CallAfter(self.status.SetStatusText, _("File upload complete"))
        time.sleep(0.5)
        self.p.clear=True
        self.uploading=False

    def uploadtrigger(self,l):
        if "Writing to file" in l:
            self.uploading=True
            self.p.startprint(self.f)
            self.p.endcb=self.endupload
            self.recvlisteners.remove(self.uploadtrigger)
        elif "open failed, File" in l:
            self.recvlisteners.remove(self.uploadtrigger)

    def upload(self,event):
        if not self.f or not len(self.f):
            return
        if not self.p.online:
            return
        dlg=wx.TextEntryDialog(self, ("Enter a target filename in 8.3 format:"), _("Pick SD filename") ,dosify(self.filename))
        if dlg.ShowModal()==wx.ID_OK:
            self.p.send_now("M21")
            self.p.send_now("M28 "+str(dlg.GetValue()))
            self.recvlisteners+=[self.uploadtrigger]
        pass

    def pause(self,event):
        print _("Paused.")
        if not self.paused:
            if self.sdprinting:
                self.p.send_now("M25")
            else:
                if(not self.p.printing):
                    #print "Not printing, cannot pause."
                    return
                self.p.pause()
            self.paused=True
            self.extra_print_time += int(time.time() - self.starttime)
            wx.CallAfter(self.pausebtn.SetLabel, _("Resume"))
        else:
            self.paused=False
            if self.sdprinting:
                self.p.send_now("M24")
            else:
                self.p.resume()
            wx.CallAfter(self.pausebtn.SetLabel, _("Pause"))


    def sdprintfile(self,event):
        self.on_startprint()
        threading.Thread(target=self.getfiles).start()
        pass

    def connect(self,event):
        print _("Connecting...")
        port=None
        try:
            port=self.scanserial()[0]
        except:
            pass
        if self.serialport.GetValue()!="":
            port=str(self.serialport.GetValue())
        baud=115200
        try:
            baud=int(self.baud.GetValue())
        except:
            pass
        if self.paused:
            self.p.paused=0
            self.p.printing=0
            wx.CallAfter(self.pausebtn.SetLabel, _("Pause"))
            wx.CallAfter(self.printbtn.SetLabel, _("Print"))
            self.paused=0
            if self.sdprinting:
                self.p.send_now("M26 S0")
        self.p.connect(port,baud)
        self.statuscheck=True
        if port != self.settings.port:
            self.set("port",port)
        if baud != self.settings.baudrate:
            self.set("baudrate",str(baud))
        threading.Thread(target=self.statuschecker).start()


    def disconnect(self,event):
        print _("Disconnected.")
        self.p.disconnect()
        self.statuscheck=False

        self.connectbtn.SetLabel("Connect")
        self.connectbtn.Bind(wx.EVT_BUTTON,self.connect)

        wx.CallAfter(self.printbtn.Disable);
        wx.CallAfter(self.pausebtn.Disable);
        for i in self.printerControls:
            wx.CallAfter(i.Disable)

        # Disable XYButtons and ZButtons
        wx.CallAfter(self.xyb.disable)
        wx.CallAfter(self.zb.disable)

        if self.paused:
            self.p.paused=0
            self.p.printing=0
            wx.CallAfter(self.pausebtn.SetLabel, _("Pause"))
            wx.CallAfter(self.printbtn.SetLabel, _("Print"))
            self.paused=0
            if self.sdprinting:
                self.p.send_now("M26 S0")


    def reset(self,event):
        print _("Reset.")
        dlg=wx.MessageDialog(self, _("Are you sure you want to reset the printer?"), _("Reset?"), wx.YES|wx.NO)
        if dlg.ShowModal()==wx.ID_YES:
            self.p.reset()
            self.p.printing=0
            wx.CallAfter(self.printbtn.SetLabel, _("Print"))
            if self.paused:
                self.p.paused=0
                wx.CallAfter(self.pausebtn.SetLabel, _("Pause"))
                self.paused=0

    def get_build_dimensions(self,bdim):
        import re
        # a string containing up to six numbers delimited by almost anything
        # first 0-3 numbers specify the build volume, no sign, always positive
        # remaining 0-3 numbers specify the coordinates of the "southwest" corner of the build platform
        # "XXX,YYY"
        # "XXXxYYY+xxx-yyy"
        # "XXX,YYY,ZZZ+xxx+yyy-zzz"
        # etc
        bdl = re.match(
        "[^\d+-]*(\d+)?" + # X build size
        "[^\d+-]*(\d+)?" + # Y build size
        "[^\d+-]*(\d+)?" + # Z build size
        "[^\d+-]*([+-]\d+)?" + # X corner coordinate
        "[^\d+-]*([+-]\d+)?" + # Y corner coordinate
        "[^\d+-]*([+-]\d+)?"   # Z corner coordinate
        ,bdim).groups()
        defaults = [200, 200, 100, 0, 0, 0]
        bdl_float = [float(value) if value else defaults[i] for i, value in enumerate(bdl)]
        return bdl_float

class macroed(wx.Dialog):
    """Really simple editor to edit macro definitions"""
    
    def __init__(self,macro_name,definition,callback,gcode=False):
        self.indent_chars = "  "
        title="  macro %s"
        if gcode:
            title="  %s"
        self.gcode=gcode
        wx.Dialog.__init__(self,None,title=title % macro_name,style=wx.DEFAULT_DIALOG_STYLE|wx.RESIZE_BORDER)
        self.callback = callback
        self.panel=wx.Panel(self,-1)
        titlesizer=wx.BoxSizer(wx.HORIZONTAL)
        titletext = wx.StaticText(self.panel,-1,"              _")  #title%macro_name)
        #title.SetFont(wx.Font(11,wx.NORMAL,wx.NORMAL,wx.BOLD))
        titlesizer.Add(titletext,1)
        self.findb = wx.Button(self.panel,  -1, _("Find"),style=wx.BU_EXACTFIT)  #New button for "Find" (Jezmy)
        self.findb.Bind(wx.EVT_BUTTON,  self.find)
        self.okb = wx.Button(self.panel, -1, _("Save"),style=wx.BU_EXACTFIT)
        self.okb.Bind(wx.EVT_BUTTON, self.save)
        self.Bind(wx.EVT_CLOSE, self.close)
        titlesizer.Add(self.findb)
        titlesizer.Add(self.okb)
        self.cancelb = wx.Button(self.panel, -1, _("Cancel"),style=wx.BU_EXACTFIT)
        self.cancelb.Bind(wx.EVT_BUTTON, self.close)
        titlesizer.Add(self.cancelb)
        topsizer=wx.BoxSizer(wx.VERTICAL)
        topsizer.Add(titlesizer,0,wx.EXPAND)
        self.e=wx.TextCtrl(self.panel,style=wx.TE_MULTILINE+wx.HSCROLL,size=(400,400))
        if not self.gcode:
            self.e.SetValue(self.unindent(definition))
        else:
            self.e.SetValue("\n".join(definition))
        topsizer.Add(self.e,1,wx.ALL+wx.EXPAND)
        self.panel.SetSizer(topsizer)
        topsizer.Layout()
        topsizer.Fit(self)
        self.Show()
        self.e.SetFocus()
        
    def find(self,ev):
        # Ask user what to look for, find it and point at it ...  (Jezmy)
        S = self.e.GetStringSelection()
        if not S :
            S = "Z"
        FindValue = wx.GetTextFromUser('Please enter a search string:', caption="Search", default_value=S, parent=None)
        somecode = self.e.GetValue()
        numLines = len(somecode)
        position = somecode.find(FindValue,  self.e.GetInsertionPoint()) 
        if position == -1 :
         #   ShowMessage(self,-1,  "Not found!")
            titletext = wx.TextCtrl(self.panel,-1,"Not Found!")  

                
        else:   
        # self.title.SetValue("Position : "+str(position))    
    
            titletext = wx.TextCtrl(self.panel,-1,str(position))    
        
            # ananswer = wx.MessageBox(str(numLines)+" Lines detected in file\n"+str(position), "OK")  
            self.e.SetFocus()
            self.e.SetInsertionPoint(position) 
            self.e.SetSelection(position,  position + len(FindValue))
            self.e.ShowPosition(position)
        
    def ShowMessage(self, ev , message):
        dlg = wxMessageDialog(self, message,
                              "Info!", wxOK | wxICON_INFORMATION)
        dlg.ShowModal()
        dlg.Destroy()
                
    def save(self,ev):
        self.Destroy()
        if not self.gcode:
            self.callback(self.reindent(self.e.GetValue()))
        else:
            self.callback(self.e.GetValue().split("\n"))
    def close(self,ev):
        self.Destroy()
    def unindent(self,text):
        self.indent_chars = text[:len(text)-len(text.lstrip())]
        if len(self.indent_chars)==0:
            self.indent_chars="  "
        unindented = ""
        lines = re.split(r"(?:\r\n?|\n)",text)
        #print lines
        if len(lines) <= 1:
            return text
        for line in lines:
            if line.startswith(self.indent_chars):
                unindented += line[len(self.indent_chars):] + "\n"
            else:
                unindented += line + "\n"
        return unindented
    def reindent(self,text):
        lines = re.split(r"(?:\r\n?|\n)",text)
        if len(lines) <= 1:
            return text
        reindented = ""
        for line in lines:
            if line.strip() != "":
                reindented += self.indent_chars + line + "\n"
        return reindented

class options(wx.Dialog):
    """Options editor"""
    def __init__(self,pronterface):
        wx.Dialog.__init__(self, None, title=_("Edit settings"), style=wx.DEFAULT_DIALOG_STYLE|wx.RESIZE_BORDER)
        topsizer=wx.BoxSizer(wx.VERTICAL)
        vbox=wx.StaticBoxSizer(wx.StaticBox(self, label=_("Defaults")) ,wx.VERTICAL)
        topsizer.Add(vbox,1,wx.ALL+wx.EXPAND)
        grid=wx.FlexGridSizer(rows=0,cols=2,hgap=8,vgap=2)
        grid.SetFlexibleDirection( wx.BOTH )
        grid.AddGrowableCol( 1 )
        grid.SetNonFlexibleGrowMode( wx.FLEX_GROWMODE_SPECIFIED )
        vbox.Add(grid,0,wx.EXPAND)
        ctrls = {}
        for k,v in sorted(pronterface.settings._all_settings().items()):
            ctrls[k,0] = wx.StaticText(self,-1,k)
            ctrls[k,1] = wx.TextCtrl(self,-1,str(v))
            if k in pronterface.helpdict:
                ctrls[k,0].SetToolTipString(pronterface.helpdict.get(k))
                ctrls[k,1].SetToolTipString(pronterface.helpdict.get(k))
            grid.Add(ctrls[k,0],0,wx.ALIGN_CENTER_VERTICAL|wx.ALL|wx.ALIGN_RIGHT)
            grid.Add(ctrls[k,1],1,wx.ALIGN_CENTER_VERTICAL|wx.ALL|wx.EXPAND)
        topsizer.Add(self.CreateSeparatedButtonSizer(wx.OK+wx.CANCEL),0,wx.EXPAND)
        self.SetSizer(topsizer)
        topsizer.Layout()
        topsizer.Fit(self)
        if self.ShowModal()==wx.ID_OK:
            for k,v in pronterface.settings._all_settings().items():
                if ctrls[k,1].GetValue() != str(v):
                    pronterface.set(k,str(ctrls[k,1].GetValue()))
        self.Destroy()

class ButtonEdit(wx.Dialog):
    """Custom button edit dialog"""
    def __init__(self,pronterface):
        wx.Dialog.__init__(self, None, title=_("Custom button"),style=wx.DEFAULT_DIALOG_STYLE|wx.RESIZE_BORDER)
        self.pronterface=pronterface
        topsizer=wx.BoxSizer(wx.VERTICAL)
        grid=wx.FlexGridSizer(rows=0,cols=2,hgap=4,vgap=2)
        grid.AddGrowableCol(1,1)
        grid.Add(wx.StaticText(self,-1, _("Button title")), 0, wx.BOTTOM|wx.RIGHT)
        self.name=wx.TextCtrl(self,-1,"")
        grid.Add(self.name,1,wx.EXPAND)
        grid.Add(wx.StaticText(self, -1, _("Command")), 0, wx.BOTTOM|wx.RIGHT)
        self.command=wx.TextCtrl(self,-1,"")
        xbox=wx.BoxSizer(wx.HORIZONTAL)
        xbox.Add(self.command,1,wx.EXPAND)
        self.command.Bind(wx.EVT_TEXT,self.macrob_enabler)
        self.macrob=wx.Button(self,-1,"..",style=wx.BU_EXACTFIT)
        self.macrob.Bind(wx.EVT_BUTTON,self.macrob_handler)
        xbox.Add(self.macrob,0)
        grid.Add(xbox,1,wx.EXPAND)
        grid.Add(wx.StaticText(self,-1, _("Color")),0,wx.BOTTOM|wx.RIGHT)
        self.color=wx.TextCtrl(self,-1,"")
        grid.Add(self.color,1,wx.EXPAND)
        topsizer.Add(grid,0,wx.EXPAND)
        topsizer.Add( (0,0),1)
        topsizer.Add(self.CreateStdDialogButtonSizer(wx.OK|wx.CANCEL),0,wx.ALIGN_CENTER)
        self.SetSizer(topsizer)
    def macrob_enabler(self,e):
        macro = self.command.GetValue()
        valid = False
        if macro == "":
            valid = True
        elif self.pronterface.macros.has_key(macro):
            valid = True
        elif hasattr(self.pronterface.__class__,"do_"+macro):
            valid = False
        elif len([c for c in macro if not c.isalnum() and c != "_"]):
            valid = False
        else:
            valid = True
        self.macrob.Enable(valid)
    def macrob_handler(self,e):
        macro = self.command.GetValue()
        macro = self.pronterface.edit_macro(macro)
        self.command.SetValue(macro)
        if self.name.GetValue()=="":
            self.name.SetValue(macro)

class TempGauge(wx.Panel):
    def __init__(self,parent,size=(200,22),title="",maxval=240,gaugeColour=None):
        wx.Panel.__init__(self,parent,-1,size=size)
        self.Bind(wx.EVT_PAINT,self.paint)
        self.SetBackgroundStyle(wx.BG_STYLE_CUSTOM)
        self.width,self.height=size
        self.title=title
        self.max=maxval
        self.gaugeColour=gaugeColour
        self.value=0
        self.setpoint=0
        self.recalc()
    def recalc(self):
        mmax=max(int(self.setpoint*1.05),self.max)
        self.scale=float(self.width-2)/float(mmax)
        self.ypt=max(16,int(self.scale*max(self.setpoint,self.max/6)))
    def SetValue(self,value):
        self.value=value
        wx.CallAfter(self.Refresh)
    def SetTarget(self,value):
        self.setpoint=value
        self.recalc()
        wx.CallAfter(self.Refresh)
    def interpolatedColour(self,val,vmin,vmid,vmax,cmin,cmid,cmax):
        if val < vmin: return cmin
        if val > vmax: return cmax
        if val <= vmid:
            lo,hi,val,valhi = cmin,cmid,val-vmin,vmid-vmin
        else:
            lo,hi,val,valhi = cmid,cmax,val-vmid,vmax-vmid
        vv = float(val)/valhi
        rgb=lo.Red()+(hi.Red()-lo.Red())*vv,lo.Green()+(hi.Green()-lo.Green())*vv,lo.Blue()+(hi.Blue()-lo.Blue())*vv
        rgb=map(lambda x:x*0.8,rgb)
        return wx.Colour(*map(int,rgb))
    def paint(self,ev):
        x0,y0,x1,y1,xE,yE = 1,1,self.ypt+1,1,self.width+1-2,20
        dc=wx.PaintDC(self)
        dc.SetBackground(wx.Brush((255,255,255)))
        dc.Clear()
        cold,medium,hot = wx.Colour(0,167,223),wx.Colour(239,233,119),wx.Colour(210,50.100)
        gauge1,gauge2 = wx.Colour(255,255,210),(self.gaugeColour or wx.Colour(234,82,0))
        shadow1,shadow2 = wx.Colour(110,110,110),wx.Colour(255,255,255)
        gc = wx.GraphicsContext.Create(dc)
        # draw shadow first
        # corners
        gc.SetBrush(gc.CreateRadialGradientBrush(xE-7,9,xE-7,9,8,shadow1,shadow2))
        gc.DrawRectangle(xE-7,1,8,8)
        gc.SetBrush(gc.CreateRadialGradientBrush(xE-7,17,xE-7,17,8,shadow1,shadow2))
        gc.DrawRectangle(xE-7,17,8,8)
        gc.SetBrush(gc.CreateRadialGradientBrush(x0+6,17,x0+6,17,8,shadow1,shadow2))
        gc.DrawRectangle(0,17,x0+6,8)
        # edges
        gc.SetBrush(gc.CreateLinearGradientBrush(xE-13,0,xE-6,0,shadow1,shadow2))
        gc.DrawRectangle(xE-6,9,10,8)
        gc.SetBrush(gc.CreateLinearGradientBrush(x0,yE-2,x0,yE+5,shadow1,shadow2))
        gc.DrawRectangle(x0+6,yE-2,xE-12,7)
        # draw gauge background
        gc.SetBrush(gc.CreateLinearGradientBrush(x0,y0,x1+1,y1,cold,medium))
        gc.DrawRoundedRectangle(x0,y0,x1+4,yE,6)
        gc.SetBrush(gc.CreateLinearGradientBrush(x1-2,y1,xE,y1,medium,hot))
        gc.DrawRoundedRectangle(x1-2,y1,xE-x1,yE,6)
        # draw gauge
        width=12
        w1=y0+9-width/2
        w2=w1+width
        value=x0+max(10,min(self.width+1-2,int(self.value*self.scale)))
        #gc.SetBrush(gc.CreateLinearGradientBrush(x0,y0+3,x0,y0+15,gauge1,gauge2))
        #gc.SetBrush(gc.CreateLinearGradientBrush(0,3,0,15,wx.Colour(255,255,255),wx.Colour(255,90,32)))
        gc.SetBrush(gc.CreateLinearGradientBrush(x0,y0+3,x0,y0+15,gauge1,self.interpolatedColour(value,x0,x1,xE,cold,medium,hot)))
        val_path = gc.CreatePath()
        val_path.MoveToPoint(x0,w1)
        val_path.AddLineToPoint(value,w1)
        val_path.AddLineToPoint(value+2,w1+width/4)
        val_path.AddLineToPoint(value+2,w2-width/4)
        val_path.AddLineToPoint(value,w2)
        #val_path.AddLineToPoint(value-4,10)
        val_path.AddLineToPoint(x0,w2)
        gc.DrawPath(val_path)
        # draw setpoint markers
        setpoint=x0+max(10,int(self.setpoint*self.scale))
        gc.SetBrush(gc.CreateBrush(wx.Brush(wx.Colour(0,0,0))))
        setp_path = gc.CreatePath()
        setp_path.MoveToPoint(setpoint-4,y0)
        setp_path.AddLineToPoint(setpoint+4,y0)
        setp_path.AddLineToPoint(setpoint,y0+5)
        setp_path.MoveToPoint(setpoint-4,yE)
        setp_path.AddLineToPoint(setpoint+4,yE)
        setp_path.AddLineToPoint(setpoint,yE-5)
        gc.DrawPath(setp_path)
        # draw readout
        text=u"T\u00B0 %u/%u"%(self.value,self.setpoint)
        #gc.SetFont(gc.CreateFont(wx.Font(12,wx.FONTFAMILY_DEFAULT,wx.FONTSTYLE_NORMAL,wx.FONTWEIGHT_BOLD),wx.WHITE))
        #gc.DrawText(text,29,-2)
        gc.SetFont(gc.CreateFont(wx.Font(10,wx.FONTFAMILY_DEFAULT,wx.FONTSTYLE_NORMAL,wx.FONTWEIGHT_BOLD),wx.WHITE))
        gc.DrawText(self.title,x0+19,y0+4)
        gc.DrawText(text,      x0+133,y0+4)
        gc.SetFont(gc.CreateFont(wx.Font(10,wx.FONTFAMILY_DEFAULT,wx.FONTSTYLE_NORMAL,wx.FONTWEIGHT_BOLD)))
        gc.DrawText(self.title,x0+18,y0+3)
        gc.DrawText(text,      x0+132,y0+3)

if __name__ == '__main__':
    app = wx.App(False)
    main = PronterWindow()
    main.Show()
    try:
        app.MainLoop()
    except:
        pass
<|MERGE_RESOLUTION|>--- conflicted
+++ resolved
@@ -577,15 +577,10 @@
 
         #lls.Add((200,375))
 
-<<<<<<< HEAD
         szbuttons=wx.GridBagSizer()
         
-        self.xyb = XYButtons(self.panel, self.moveXY, self.homeButtonClicked)
+        self.xyb = XYButtons(self.panel, self.moveXY, self.homeButtonClicked, self.spacebarAction)
         szbuttons.Add(self.xyb,pos=(0,1),flag=wx.ALIGN_CENTER)
-=======
-        self.xyb = XYButtons(self.panel, self.moveXY, self.homeButtonClicked, self.spacebarAction)
-        lls.Add(self.xyb, pos=(2,0), span=(1,6), flag=wx.ALIGN_CENTER)
->>>>>>> 6071c429
         self.zb = ZButtons(self.panel, self.moveZ)
         szbuttons.Add(self.zb,pos=(0,2),flag=wx.ALIGN_CENTER)
         #lls.Add(self.zb, pos=(2,6), span=(1,1), flag=wx.ALIGN_CENTER)
