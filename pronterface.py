--- conflicted
+++ resolved
@@ -296,7 +296,7 @@
             else:
                 print _("You cannot set negative temperatures. To turn the hotend off entirely, set its temperature to 0.")
         except Exception,x:
-            print _("You must enter a temperature. (%s)" % (repr(x),)); 
+            print _("You must enter a temperature. (%s)" % (repr(x),))
             if webavail:
                 self.webInterface.AddLog("You must enter a temperature. (%s)" % (repr(x),))
 
@@ -331,15 +331,15 @@
                         wx.CallAfter(self.btemp.SetBackgroundColour,"white")
                         wx.CallAfter(self.btemp.Refresh)
                 else:
-                    print _("Printer is not online."); 
+                    print _("Printer is not online.")
                     if webavail:
                         self.webInterface.AddLog("Printer is not online.")
             else:
-                print _("You cannot set negative temperatures. To turn the bed off entirely, set its temperature to 0."); 
+                print _("You cannot set negative temperatures. To turn the bed off entirely, set its temperature to 0.")
                 if webavail:
                     self.webInterface.AddLog("You cannot set negative temperatures. To turn the bed off entirely, set its temperature to 0.")
         except:
-            print _("You must enter a temperature."); 
+            print _("You must enter a temperature.")
             if webavail:
                 self.webInterface.AddLog("You must enter a temperature.")
 
@@ -360,7 +360,7 @@
                         if dialog.ShowModal()==wx.ID_YES:
                             self.delete_macro(macro_name)
                             return
-                    print _("Cancelled."); 
+                    print _("Cancelled.")
                     if webavail:
                         self.webInterface.AddLog("Cancelled.")
                     return
@@ -403,7 +403,7 @@
         if(self.p.online):
             projectlayer.setframe(self,self.p).Show()
         else:
-            print _("Printer is not online."); 
+            print _("Printer is not online.")
             if webavail:
                 self.webInterface.AddLog("Printer is not online.")
 
@@ -479,7 +479,7 @@
             print _("Name '%s' is being used by built-in command") % macro
             return
         elif len([c for c in macro if not c.isalnum() and c != "_"]):
-            print _("Macro name may contain only alphanumeric symbols and underscores"); 
+            print _("Macro name may contain only alphanumeric symbols and underscores")
             if webavail:
                 self.webInterface.AddLog("Macro name may contain only alphanumeric symbols and underscores")
             return
@@ -627,11 +627,8 @@
         szbuttons.Add(self.zb,pos=(0,2),flag=wx.ALIGN_CENTER)
         #lls.Add(self.zb, pos=(2,6), span=(1,1), flag=wx.ALIGN_CENTER)
         wx.CallAfter(self.xyb.SetFocus)
-<<<<<<< HEAD
-=======
         lls.Add(szbuttons, pos=(1,0), span=(1,8), flag=wx.ALIGN_CENTER)
         
->>>>>>> 97964293
         
         for i in self.cpbuttons:
             btn=wx.Button(self.panel,-1,i[0],style=wx.BU_EXACTFIT)
@@ -937,7 +934,7 @@
         self.topsizer.Layout()
 
     def help_button(self):
-        print _('Defines custom button. Usage: button <num> "title" [/c "colour"] command'); 
+        print _('Defines custom button. Usage: button <num> "title" [/c "colour"] command')
         if webavail:
             self.webInterface.AddLog('Defines custom button. Usage: button <num> "title" [/c "colour"] command')
 
@@ -961,7 +958,7 @@
             pass
         command=argstr.strip()
         if num<0 or num>=64:
-            print _("Custom button number should be between 0 and 63"); 
+            print _("Custom button number should be between 0 and 63")
             if webavail:
                 self.webInterface.AddLog("Custom button number should be between 0 and 63")
             return
@@ -1222,7 +1219,7 @@
             self.onecmd(e.GetEventObject().properties[1])
             self.cur_button=None
         except:
-            print _("event object missing"); 
+            print _("event object missing")
             if webavail:
                 self.webInterface.AddLog("event object missing")
             self.cur_button=None
@@ -1254,16 +1251,16 @@
                 self.monitor_interval=float(l)
                 wx.CallAfter(self.monitorbox.SetValue,self.monitor_interval>0)
             except:
-                print _("Invalid period given."); 
+                print _("Invalid period given.")
                 if webavail:
                     self.webInterface.AddLog("Invalid period given.")
         self.setmonitor(None)
         if self.monitor:
-            print _("Monitoring printer."); 
+            print _("Monitoring printer.")
             if webavail:
                 self.webInterface.AddLog("Monitoring printer.")
         else:
-            print _("Done monitoring."); 
+            print _("Done monitoring.")
             if webavail:
                 self.webInterface.AddLog("Done monitoring.")
 
@@ -1446,7 +1443,7 @@
         try:
             import shlex
             param = self.expandcommand(self.settings.slicecommand).encode()
-            print "Slicing: ",param; 
+            print "Slicing: ",param
             if webavail:
                 self.webInterface.AddLog("Slicing: "+param)
             pararray=[i.replace("$s",self.filename).replace("$o",self.filename.replace(".stl","_export.gcode").replace(".STL","_export.gcode")).encode() for i in shlex.split(param.replace("\\","\\\\").encode())]
@@ -1459,7 +1456,7 @@
             self.skeinp.wait()
             self.stopsf=1
         except:
-            print _("Failed to execute slicing software: "); 
+            print _("Failed to execute slicing software: ")
             if webavail:
                 self.webInterface.AddLog("Failed to execute slicing software: ")
             self.stopsf=1
@@ -1547,7 +1544,7 @@
     def loadviz(self):
         Xtot,Ytot,Ztot,Xmin,Xmax,Ymin,Ymax,Zmin,Zmax = pronsole.measurements(self.f)
         print pronsole.totalelength(self.f), _("mm of filament used in this print\n")
-        print _("the print goes from %f mm to %f mm in X\nand is %f mm wide\n") % (Xmin, Xmax, Xtot); 
+        print _("the print goes from %f mm to %f mm in X\nand is %f mm wide\n") % (Xmin, Xmax, Xtot)
         if webavail:
             self.webInterface.AddLog("the print goes from %f mm to %f mm in X\nand is %f mm wide\n") % (Xmin, Xmax, Xtot)
         print _("the print goes from %f mm to %f mm in Y\nand is %f mm wide\n") % (Ymin, Ymax, Ytot)
@@ -1646,8 +1643,7 @@
         pass
 
     def connect(self,event):
-        print _("Connecting...");
-        
+        print _("Connecting...")
         port=None
         try:
             port=self.scanserial()[0]
