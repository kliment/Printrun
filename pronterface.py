#!/usr/bin/env python
try:
    import wx
except:
    print "WX is not installed. This program requires WX to run."
    raise
import printcore, os, sys, glob, time, threading, traceback, StringIO, gviz, traceback, cStringIO
try:
    os.chdir(os.path.split(__file__)[0])
except:
    pass
    
thread=threading.Thread
winsize=(800,500)
if os.name=="nt":
    winsize=(800,530)
    try:
        import _winreg
    except:
        pass


import pronsole

def dosify(name):
    return os.path.split(name)[1].split(".")[0][:8]+".g"

class Tee(object):
    def __init__(self, target):
        self.stdout = sys.stdout
        sys.stdout = self
        self.target=target
    def __del__(self):
        sys.stdout = self.stdout
    def write(self, data):
        self.target(data)
        self.stdout.write(data)
    def flush(self):
        self.stdout.flush()


class PronterWindow(wx.Frame,pronsole.pronsole):
    def __init__(self, filename=None,size=winsize):
        pronsole.pronsole.__init__(self)
        self.settings.last_file_path = ""
        self.settings.last_temperature = 0.0
        self.settings.last_bed_temperature = 0.0
        self.filename=filename
        os.putenv("UBUNTU_MENUPROXY","0")
        wx.Frame.__init__(self,None,title="Printer Interface",size=size);
        self.SetIcon(wx.Icon("P-face.ico",wx.BITMAP_TYPE_ICO))
        self.panel=wx.Panel(self,-1,size=size)
        self.statuscheck=False
        self.tempreport=""
        self.monitor=0
        self.monitor_interval=3
        self.paused=False
        xcol=(245,245,108)
        ycol=(180,180,255)
        zcol=(180,255,180)
        self.cpbuttons=[
        ["X+100",("move X 100"),(2,0),xcol,(1,3)],
        ["X+10",("move X 10"),(3,0),xcol,(1,3)],
        ["X+1",("move X 1"),(4,0),xcol,(1,3)],
        ["X+0.1",("move X 0.1"),(5,0),xcol,(1,3)],
        ["HomeX",("home X"),(6,0),(205,205,78),(1,3)],
        ["X-0.1",("move X -0.1"),(7,0),xcol,(1,3)],
        ["X-1",("move X -1"),(8,0),xcol,(1,3)],
        ["X-10",("move X -10"),(9,0),xcol,(1,3)],
        ["X-100",("move X -100"),(10,0),xcol,(1,3)],
        ["Y+100",("move Y 100"),(2,3),ycol,(1,3)],
        ["Y+10",("move Y 10"),(3,3),ycol,(1,3)],
        ["Y+1",("move Y 1"),(4,3),ycol,(1,3)],
        ["Y+0.1",("move Y 0.1"),(5,3),ycol,(1,3)],
        ["HomeY",("home Y"),(6,3),(150,150,205),(1,3)],
        ["Y-0.1",("move Y -0.1"),(7,3),ycol,(1,3)],
        ["Y-1",("move Y -1"),(8,3),ycol,(1,3)],
        ["Y-10",("move Y -10"),(9,3),ycol,(1,3)],
        ["Y-100",("move Y -100"),(10,3),ycol,(1,3)],
        ["Motors off",("M84"),(2,6),(250,250,250),(1,3)],
        ["Z+10",("move Z 10"),(3,6),zcol,(1,3)],
        ["Z+1",("move Z 1"),(4,6),zcol,(1,3)],
        ["Z+0.1",("move Z 0.1"),(5,6),zcol,(1,3)],
        ["HomeZ",("home Z"),(6,6),(150,205,150),(1,3)],
        ["Z-0.1",("move Z -0.1"),(7,6),zcol,(1,3)],
        ["Z-1",("move Z -1"),(8,6),zcol,(1,3)],
        ["Z-10",("move Z -10"),(9,6),zcol,(1,3)],
        ["Home",("home"),(10,6),(250,250,250),(1,3)],
        ["Check temp",("M105"),(11,6),(225,200,200),(1,3)],
        ["Extrude",("extrude"),(13,0),(225,200,200),(1,2)],
        ["Reverse",("reverse"),(14,0),(225,200,200),(1,2)],
        ]
        self.custombuttons=[]
        self.btndict={}
        self.parse_cmdline(sys.argv[1:])
        customdict={}
        try:
            execfile("custombtn.txt",customdict)
            if len(customdict["btns"]): 
                if not len(self.custombuttons):
                    try:
                        self.custombuttons = customdict["btns"]
                        for n in xrange(len(self.custombuttons)):
                            self.cbutton_save(n,self.custombuttons[n])
                        os.rename("custombtn.txt","custombtn.old")
                        rco=open("custombtn.txt","w")
                        rco.write("# I moved all your custom buttons into .pronsolerc.\n# Please don't add them here any more.\n# Backup of your old buttons is in custombtn.old\n")
                        rco.close()
                    except IOError,x:
                        print str(x)
                else:
                    print "Note!!! You have specified custom buttons in both custombtn.txt and .pronsolerc"
                    print "Ignoring custombtn.txt. Remove all current buttons to revert to custombtn.txt"
                    
        except:
            pass
        self.popmenu()
        self.popwindow()
        self.t=Tee(self.catchprint)
        self.stdout=sys.stdout
        self.mini=False
        self.p.sendcb=self.sentcb
        self.p.startcb=self.startcb
        self.p.endcb=self.endcb
        self.starttime=0
        self.curlayer=0
        self.cur_button=None
    
    def startcb(self):
        self.starttime=time.time()
        
    def endcb(self):
<<<<<<< HEAD
        if(self.p.queueindex==0):
            print "Print took "+str(int(time.time()-self.starttime)/60)+" minutes "+str(int(time.time()-self.starttime)%60)+" seconds"
            wx.CallAfter(self.pausebtn.Disable)
            wx.CallAfter(self.printbtn.SetLabel,"Print")
            
=======
        print "Print took "+str(int(time.time()-self.starttime)/60)+" minutes."
        wx.CallAfter(self.pausebtn.Disable)
        wx.CallAfter(self.printbtn.SetLabel,"Print")
>>>>>>> df81a73d

    
    def online(self):
        print "Printer is now online"
        wx.CallAfter(self.connectbtn.Disable)
        for i in self.printerControls:
            wx.CallAfter(i.Enable)
        if self.filename:
            wx.CallAfter(self.printbtn.Enable)
        
    
    def sentcb(self,line):
        if("G1" in line):
            if("Z" in line):
                try:
                    layer=float(line.split("Z")[1].split()[0])
                    if(layer!=self.curlayer):
                        self.curlayer=layer
                        self.gviz.hilight=[]
                        wx.CallAfter(self.gviz.setlayer,layer)
                except:
                    pass
            self.gviz.addgcode(line,hilight=1)
            #self.gwindow.p.addgcode(line,hilight=1)
    
    def do_extrude(self,l=""):
        try:
            if not (l.__class__=="".__class__ or l.__class__==u"".__class__) or (not len(l)):
                l=str(self.edist.GetValue())
            pronsole.pronsole.do_extrude(self,l)
        except:
            raise
    
    def do_reverse(self,l=""):
        try:
            if not (l.__class__=="".__class__ or l.__class__==u"".__class__) or (not len(l)):
                l=str(float(self.edist.GetValue())*-1.0)
            pronsole.pronsole.do_extrude(self,l)
        except:
            pass
    
    def do_settemp(self,l=""):
        try:
            if not (l.__class__=="".__class__ or l.__class__==u"".__class__) or (not len(l)):
                l=str(self.htemp.GetValue().split()[0])
            l=l.lower().replace(",",".")
            for i in self.temps.keys():
                l=l.replace(i,self.temps[i])
            f=float(l)
            if f>=0:
                if self.p.online:
                    self.p.send_now("M104 S"+l)
                    print "Setting hotend temperature to ",f," degrees Celsius."
                    self.htemp.SetValue(l)
                    self.set("last_temperature",str(f))
                else:
                    print "Printer is not online."
            else:
                print "You cannot set negative temperatures. To turn the hotend off entirely, set its temperature to 0."
        except:
            print "You must enter a temperature."
    
    def do_bedtemp(self,l=""):
        try:
            if not (l.__class__=="".__class__ or l.__class__==u"".__class__) or (not len(l)):
                l=str(self.btemp.GetValue().split()[0])
            l=l.lower().replace(",",".")
            for i in self.bedtemps.keys():
                l=l.replace(i,self.bedtemps[i])
            f=float(l)
            if f>=0:
                if self.p.online:
                    self.p.send_now("M140 S"+l)
                    print "Setting bed temperature to ",f," degrees Celsius."
                    self.btemp.SetValue(l)
                    self.set("last_bed_temperature",str(f))
                else:
                    print "Printer is not online."
            else:
                print "You cannot set negative temperatures. To turn the bed off entirely, set its temperature to 0."
        except:
            print "You must enter a temperature."
            
    def end_macro(self):
        pronsole.pronsole.end_macro(self)
        self.update_macros_menu()
    
    def delete_macro(self,macro_name):
        pronsole.pronsole.delete_macro(self,macro_name)
        self.update_macros_menu()
    
    def start_macro(self,macro_name,old_macro_definition=""):
        if not self.processing_rc:
            def cb(definition):
                if len(definition.strip())==0:
                    if old_macro_definition!="":
                        dialog = wx.MessageDialog(self,"Do you want to erase the macro?",style=wx.YES_NO|wx.YES_DEFAULT|wx.ICON_QUESTION)
                        if dialog.ShowModal()==wx.ID_YES:
                            self.delete_macro(macro_name)
                            return
                    print "Cancelled."
                    return
                self.cur_macro_name = macro_name
                self.cur_macro_def = definition
                self.end_macro()
            macroed(macro_name,old_macro_definition,cb)
        else:
            pronsole.pronsole.start_macro(self,macro_name,old_macro_definition)
    
    def catchprint(self,l):
        wx.CallAfter(self.logbox.AppendText,l)
        
    def scanserial(self):
        """scan for available ports. return a list of device names."""
        baselist=[]
        if os.name=="nt":
            try:
                key=_winreg.OpenKey(_winreg.HKEY_LOCAL_MACHINE,"HARDWARE\\DEVICEMAP\\SERIALCOMM")
                i=0
                while(1):
                    baselist+=[_winreg.EnumValue(key,i)[1]]
                    i+=1
            except:
                pass
        return baselist+glob.glob('/dev/ttyUSB*') + glob.glob('/dev/ttyACM*') +glob.glob("/dev/tty.*")+glob.glob("/dev/cu.*")+glob.glob("/dev/rfcomm*")
        
    def popmenu(self):
        self.menustrip = wx.MenuBar()
        m = wx.Menu()
        self.Bind(wx.EVT_MENU, self.loadfile, m.Append(-1,"&Open..."," Opens file"))
        if sys.platform != 'darwin':
            self.Bind(wx.EVT_MENU, lambda x:threading.Thread(target=lambda :self.do_skein("set")).start(), m.Append(-1,"SFACT Settings"," Adjust SFACT settings"))
            try:
                from SkeinforgeQuickEditDialog import SkeinforgeQuickEditDialog
                self.Bind(wx.EVT_MENU, lambda *e:SkeinforgeQuickEditDialog(self), m.Append(-1,"SFACT Quick Settings"," Quickly adjust SFACT settings for active profile"))
            except:
                pass

        self.Bind(wx.EVT_MENU, self.OnExit, m.Append(wx.ID_EXIT,"E&xit"," Closes the Window"))
        self.menustrip.Append(m,"&Print")
        m = wx.Menu()
        self.macros_menu = wx.Menu()
        m.AppendSubMenu(self.macros_menu, "&Macros")
        self.Bind(wx.EVT_MENU, self.new_macro, self.macros_menu.Append(-1, "<&New...>"))
        self.Bind(wx.EVT_MENU, lambda *e:options(self), m.Append(-1,"&Options"," Options dialog"))
        self.menustrip.Append(m,"&Settings")
        self.update_macros_menu()
        self.SetMenuBar(self.menustrip)
    
    def new_macro(self,e=None):
        dialog = wx.Dialog(self,-1,"Enter macro name",size=(200,100))
        panel = wx.Panel(dialog,-1)
        vbox = wx.BoxSizer(wx.VERTICAL)
        wx.StaticText(panel,-1,"Macro name:",(8,14))
        dialog.namectrl = wx.TextCtrl(panel,-1,'',(80,8),size=(100,24),style=wx.TE_PROCESS_ENTER)
        hbox = wx.BoxSizer(wx.HORIZONTAL)
        okb = wx.Button(dialog,wx.ID_OK,"Ok",size=(50,24))
        dialog.Bind(wx.EVT_TEXT_ENTER,lambda e:dialog.EndModal(wx.ID_OK),dialog.namectrl)
        #dialog.Bind(wx.EVT_BUTTON,lambda e:self.new_macro_named(dialog,e),okb)
        hbox.Add(okb)
        hbox.Add(wx.Button(dialog,wx.ID_CANCEL,"Cancel",size=(50,24)))
        vbox.Add(panel)
        vbox.Add(hbox,1,wx.ALIGN_CENTER|wx.TOP|wx.BOTTOM,10)
        dialog.SetSizer(vbox)
        dialog.Centre()
        macro = ""
        if dialog.ShowModal()==wx.ID_OK:
            macro = dialog.namectrl.GetValue()
            if macro != "":
                wx.CallAfter(self.edit_macro,macro)
        dialog.Destroy()
        return macro
        
    def edit_macro(self,macro):
        if macro == "": return self.new_macro()
        if self.macros.has_key(macro):
            old_def = self.macros[macro]
        elif hasattr(self.__class__,"do_"+macro):
            print "Name '"+macro+"' is being used by built-in command"
            return
        elif len([c for c in macro if not c.isalnum() and c != "_"]):
            print "Macro name may contain only alphanumeric symbols and underscores"
            return
        else:
            old_def = ""
        self.start_macro(macro,old_def)
        return macro
        
    def update_macros_menu(self):
        if not hasattr(self,"macros_menu"):
            return # too early, menu not yet built
        try:
            while True:
                item = self.macros_menu.FindItemByPosition(1)
                if item is None: return
                self.macros_menu.DeleteItem(item)
        except:
            pass
        for macro in self.macros.keys():
            self.Bind(wx.EVT_MENU, lambda x,m=macro:self.start_macro(m,self.macros[m]), self.macros_menu.Append(-1, macro))

    def OnExit(self, event):
        self.Close()
        
    def popwindow(self):
        # this list will contain all controls that should be only enabled
        # when we're connected to a printer
        self.printerControls = []
        
        #sizer layout: topsizer is a column sizer containing two sections
        #upper section contains the mini view buttons
        #lower section contains the rest of the window - manual controls, console, visualizations
        #TOP ROW:
        uts=self.uppertopsizer=wx.BoxSizer(wx.HORIZONTAL)
        uts.Add(wx.StaticText(self.panel,-1,"Port:",pos=(0,5)),wx.TOP|wx.LEFT,5)
        scan=self.scanserial()
        self.serialport = wx.ComboBox(self.panel, -1,
                choices=scan,
                style=wx.CB_DROPDOWN|wx.CB_SORT, pos=(50,0))
        try:
            self.serialport.SetValue(scan[0])
            if self.settings.port:
                self.serialport.SetValue(self.settings.port)
        except:
            pass
        uts.Add(self.serialport)
        uts.Add(wx.StaticText(self.panel,-1,"@",pos=(250,5)),wx.RIGHT,5)
        self.baud = wx.ComboBox(self.panel, -1,
                choices=["2400", "9600", "19200", "38400", "57600", "115200"],
                style=wx.CB_DROPDOWN|wx.CB_SORT, size=(110,30),pos=(275,0))
        try:
            self.baud.SetValue("115200")
            self.baud.SetValue(str(self.settings.baudrate))
        except:
            pass
        uts.Add(self.baud)
        self.connectbtn=wx.Button(self.panel,-1,"Connect",pos=(380,0))
        uts.Add(self.connectbtn)
        self.connectbtn.SetToolTipString("Connect to the printer")
        self.connectbtn.Bind(wx.EVT_BUTTON,self.connect)
        self.disconnectbtn=wx.Button(self.panel,-1,"Disconnect",pos=(470,0))
        self.disconnectbtn.Bind(wx.EVT_BUTTON,self.disconnect)
        self.printerControls.append(self.disconnectbtn)
        uts.Add(self.disconnectbtn)
        self.resetbtn=wx.Button(self.panel,-1,"Reset",pos=(560,0))
        self.resetbtn.Bind(wx.EVT_BUTTON,self.reset)
        uts.Add(self.resetbtn)
        self.minibtn=wx.Button(self.panel,-1,"Mini mode",pos=(690,0))
        self.minibtn.Bind(wx.EVT_BUTTON,self.toggleview)
        uts.Add((10,-1))
        self.monitorbox=wx.CheckBox(self.panel,-1,"",pos=(450,37))
        uts.Add((15,-1))
        uts.Add(self.monitorbox)
        uts.Add(wx.StaticText(self.panel,-1,"Monitor\nprinter",pos=(470,37)))
        self.monitorbox.Bind(wx.EVT_CHECKBOX,self.setmonitor)
        
        uts.Add((15,-1),flag=wx.EXPAND)
        uts.Add(self.minibtn)
        
        #SECOND ROW
        ubs=self.upperbottomsizer=wx.BoxSizer(wx.HORIZONTAL)
        
        self.loadbtn=wx.Button(self.panel,-1,"Load file",pos=(0,40))
        self.loadbtn.Bind(wx.EVT_BUTTON,self.loadfile)
        ubs.Add(self.loadbtn)
        self.uploadbtn=wx.Button(self.panel,-1,"SD Upload",pos=(90,40))
        self.uploadbtn.Bind(wx.EVT_BUTTON,self.upload)
        self.printerControls.append(self.uploadbtn)
        ubs.Add(self.uploadbtn)
        self.sdprintbtn=wx.Button(self.panel,-1,"SD Print",pos=(180,40))
        self.sdprintbtn.Bind(wx.EVT_BUTTON,self.sdprintfile)
        self.printerControls.append(self.sdprintbtn)
        ubs.Add(self.sdprintbtn)
        self.printbtn=wx.Button(self.panel,-1,"Print",pos=(270,40))
        self.printbtn.Bind(wx.EVT_BUTTON,self.printfile)
        self.printbtn.Disable()
        ubs.Add(self.printbtn)
        self.pausebtn=wx.Button(self.panel,-1,"Pause",pos=(360,40))
        self.pausebtn.Bind(wx.EVT_BUTTON,self.pause)
        ubs.Add(self.pausebtn)
        ubs.Add((50,-1),flag=wx.EXPAND)
        #Right full view
        lrs=self.lowerrsizer=wx.BoxSizer(wx.VERTICAL)
        self.logbox=wx.TextCtrl(self.panel,size=(350,340),pos=(440,75),style = wx.TE_MULTILINE)
        self.logbox.SetEditable(0)
        lrs.Add(self.logbox)
        lbrs=wx.BoxSizer(wx.HORIZONTAL)
        self.commandbox=wx.TextCtrl(self.panel,size=(250,30),pos=(440,420),style = wx.TE_PROCESS_ENTER)
        self.commandbox.Bind(wx.EVT_TEXT_ENTER,self.sendline)
        #self.printerControls.append(self.commandbox)
        lbrs.Add(self.commandbox)
        self.sendbtn=wx.Button(self.panel,-1,"Send",pos=(700,420))
        self.sendbtn.Bind(wx.EVT_BUTTON,self.sendline)
        #self.printerControls.append(self.sendbtn)
        lbrs.Add(self.sendbtn)
        lrs.Add(lbrs)
        
        #left pane
        lls=self.lowerlsizer=wx.GridBagSizer()
        lls.Add(wx.StaticText(self.panel,-1,"mm/min",pos=(60,69)),pos=(0,4),span=(1,4))
        self.xyfeedc=wx.SpinCtrl(self.panel,-1,str(self.settings.xy_feedrate),min=0,max=50000,size=(70,25),pos=(25,83))
        lls.Add(wx.StaticText(self.panel,-1,"XY:",pos=(2,90-2)),pos=(1,0),span=(1,2))
        lls.Add(self.xyfeedc,pos=(1,2),span=(1,4))
        lls.Add(wx.StaticText(self.panel,-1,"Z:",pos=(90,90-2)),pos=(1,6),span=(1,2))
        self.zfeedc=wx.SpinCtrl(self.panel,-1,str(self.settings.z_feedrate),min=0,max=50000,size=(70,25),pos=(105,83))
        lls.Add(self.zfeedc,pos=(1,8),span=(1,4))
        
        #lls.Add((200,375))
        
        for i in self.cpbuttons:
            btn=wx.Button(self.panel,-1,i[0])#,size=(60,-1))
            btn.SetBackgroundColour(i[3])
            btn.SetForegroundColour("black")
            btn.properties=i
            btn.Bind(wx.EVT_BUTTON,self.procbutton)
            self.btndict[i[1]]=btn
            self.printerControls.append(btn)
            lls.Add(btn,pos=i[2],span=i[4])
        
        
        lls.Add(wx.StaticText(self.panel,-1,"Heater:",pos=(0,343)),pos=(11,0),span=(1,1))
        htemp_choices=[self.temps[i]+" ("+i+")" for i in sorted(self.temps.keys(),key=lambda x:self.temps[x])]
        if self.settings.last_temperature not in map(float,self.temps.values()):
            htemp_choices = [str(self.settings.last_temperature)] + htemp_choices
        self.htemp=wx.ComboBox(self.panel, -1,
                choices=htemp_choices,style=wx.CB_DROPDOWN, size=(90,25),pos=(45,337))
        self.htemp.SetValue("0")
        lls.Add(self.htemp,pos=(11,1),span=(1,3))
        self.settbtn=wx.Button(self.panel,-1,"Set",size=(38,-1),pos=(135,335))
        self.settbtn.Bind(wx.EVT_BUTTON,self.do_settemp)
        self.printerControls.append(self.settbtn)
        lls.Add(self.settbtn,pos=(11,4),span=(1,2))
        lls.Add(wx.StaticText(self.panel,-1,"Bed:",pos=(0,343)),pos=(12,0),span=(1,1))
        btemp_choices=[self.bedtemps[i]+" ("+i+")" for i in sorted(self.bedtemps.keys(),key=lambda x:self.bedtemps[x])]
        if self.settings.last_bed_temperature not in map(float,self.bedtemps.values()):
            btemp_choices = [str(self.settings.last_bed_temperature)] + btemp_choices
        self.btemp=wx.ComboBox(self.panel, -1,
                choices=btemp_choices,style=wx.CB_DROPDOWN, size=(90,25),pos=(45,367))
        self.btemp.SetValue("0")
        lls.Add(self.btemp,pos=(12,1),span=(1,3))
        self.setbbtn=wx.Button(self.panel,-1,"Set",size=(38,-1),pos=(135,365))
        self.setbbtn.Bind(wx.EVT_BUTTON,self.do_bedtemp)
        self.printerControls.append(self.setbbtn)
        lls.Add(self.setbbtn,pos=(12,4),span=(1,2))
        self.tempdisp=wx.StaticText(self.panel,-1,"")
        lls.Add(self.tempdisp,pos=(12,6),span=(1,3))
        
        self.edist=wx.SpinCtrl(self.panel,-1,"5",min=0,max=1000,size=(60,25),pos=(70,398))
        self.edist.SetBackgroundColour((225,200,200))
        self.edist.SetForegroundColour("black")
        lls.Add(self.edist,pos=(13,3),span=(1,2))
        lls.Add(wx.StaticText(self.panel,-1,"mm",pos=(130,407)),pos=(13,5),span=(1,2))
        self.efeedc=wx.SpinCtrl(self.panel,-1,str(self.settings.e_feedrate),min=0,max=50000,size=(60,25),pos=(70,397+28))
        self.efeedc.SetBackgroundColour((225,200,200))
        self.efeedc.SetForegroundColour("black")
        self.efeedc.Bind(wx.EVT_SPINCTRL,self.setfeeds)
        lls.Add(self.efeedc,pos=(14,3),span=(1,2))
        lls.Add(wx.StaticText(self.panel,-1,"mm/min",pos=(130,407+27)),pos=(14,5),span=(1,2))
        self.xyfeedc.Bind(wx.EVT_SPINCTRL,self.setfeeds)
        self.zfeedc.Bind(wx.EVT_SPINCTRL,self.setfeeds)
        self.zfeedc.SetBackgroundColour((180,255,180))
        self.zfeedc.SetForegroundColour("black")
        lls.Add((10,0),pos=(0,11),span=(1,1))
        self.gviz=gviz.gviz(self.panel,(300,300),(200,200))
        self.gviz.showall=1
        self.gwindow=gviz.window([])
        self.gviz.Bind(wx.EVT_LEFT_DOWN,self.showwin)
        self.gwindow.Bind(wx.EVT_CLOSE,lambda x:self.gwindow.Hide())
        cs=self.centersizer=wx.GridBagSizer()
        cs.Add(self.gviz,pos=(0,0),span=(1,3))
        lls.Add(cs,pos=(0,10),span=(15,1))
        
        self.uppersizer=wx.BoxSizer(wx.VERTICAL)
        self.uppersizer.Add(self.uppertopsizer)
        self.uppersizer.Add(self.upperbottomsizer)
        
        self.lowersizer=wx.BoxSizer(wx.HORIZONTAL)
        self.lowersizer.Add(lls)
        self.lowersizer.Add(lrs)
        self.topsizer=wx.BoxSizer(wx.VERTICAL)
        self.topsizer.Add(self.uppersizer)
        self.topsizer.Add(self.lowersizer)
        self.panel.SetSizer(self.topsizer)
        self.status=self.CreateStatusBar()
        self.status.SetStatusText("Not connected to printer.")
        self.panel.Bind(wx.EVT_MOUSE_EVENTS,self.editbutton)
        self.Bind(wx.EVT_CLOSE, self.kill)
        self.topsizer.Layout()
        self.topsizer.Fit(self)
        
        # disable all printer controls until we connect to a printer
        self.pausebtn.Disable()
        for i in self.printerControls:
            i.Disable()
        
        #self.panel.Fit()
        #uts.Layout()
        self.cbuttons_reload()
        
    def showwin(self,event):
        if(self.f is not None):
            self.gwindow.Show()
        
    def setfeeds(self,e):
        self.feedrates_changed = True
        try:
            self.settings._set("e_feedrate",self.efeedc.GetValue())
        except:
            pass
        try:
            self.settings._set("z_feedrate",self.zfeedc.GetValue())
        except:
            pass
        try:
            self.settings._set("xy_feedrate",self.xyfeedc.GetValue())
        except:
            pass
        
        
    def toggleview(self,e):
        if(self.mini):
            self.mini=False
            self.topsizer.Fit(self)
        
            #self.SetSize(winsize)
            wx.CallAfter(self.minibtn.SetLabel, "Mini mode")
            
        else:
            self.mini=True
            self.uppersizer.Fit(self)
        
            #self.SetSize(winssize)
            wx.CallAfter(self.minibtn.SetLabel, "Full mode")
    
    def cbuttons_reload(self):
        allcbs = []
        ubs=self.upperbottomsizer
        cs=self.centersizer
        for item in ubs.GetChildren():
            if hasattr(item.GetWindow(),"custombutton"):
                allcbs += [(ubs,item.GetWindow())]
        for item in cs.GetChildren():
            if hasattr(item.GetWindow(),"custombutton"):
                allcbs += [(cs,item.GetWindow())]
        for sizer,button in allcbs:
            #sizer.Remove(button)
            button.Destroy()
        for i in xrange(len(self.custombuttons)):
            btndef = self.custombuttons[i]
            try:
                b=wx.Button(self.panel,-1,btndef[0])
                if len(btndef)>2:
                    b.SetBackgroundColour(btndef[2])
                    rr,gg,bb=b.GetBackgroundColour().Get()
                    if 0.3*rr+0.59*gg+0.11*bb < 60:
                        b.SetForegroundColour("#ffffff")
            except:
                b=wx.Button(self.panel,-1,"")
                b.Freeze()
            b.custombutton=i
            b.properties=btndef
            b.Bind(wx.EVT_BUTTON,self.procbutton)
            b.Bind(wx.EVT_MOUSE_EVENTS,self.editbutton)
            if i<4:
                ubs.Add(b)
            else:
                cs.Add(b,pos=(1+(i-4)/3,(i-4)%3),span=(1,1))
        self.topsizer.Layout()
    
    def help_button(self):
        print 'Defines custom button. Usage: button <num> "title" [/c "colour"] command'
    
    def do_button(self,argstr):
        def nextarg(rest):
            rest=rest.lstrip()
            if rest.startswith('"'):
               return rest[1:].split('"',1)
            else:
               return rest.split(None,1)
        #try:
        num,argstr=nextarg(argstr)
        num=int(num)
        title,argstr=nextarg(argstr)
        colour=None
        try:
            c1,c2=nextarg(argstr)
            if c1=="/c":
                colour,argstr=nextarg(c2)
        except:
            pass
        command=argstr.strip()
        if num<0 or num>=64:
            print "Custom button number should be between 0 and 63"
            return
        while num >= len(self.custombuttons):
            self.custombuttons+=[None]
        self.custombuttons[num]=[title,command]
        if colour is not None:
            self.custombuttons[num]+=[colour]
        if not self.processing_rc:
            self.cbuttons_reload()
        #except Exception,x:
        #    print "Bad syntax for button definition, see 'help button'"
        #    print x
        

    def cbutton_save(self,n,bdef,new_n=None):
        if new_n is None: new_n=n
        if bdef is None or bdef == "":
            self.save_in_rc(("button %d" % n),'')
        elif len(bdef)>2:
            colour=bdef[2]
            if type(colour) not in (str,unicode):
                #print type(colour),map(type,colour)
                if type(colour)==tuple and tuple(map(type,colour))==(int,int,int):
                    colour = map(lambda x:x%256,colour)
                    colour = wx.Colour(*colour).GetAsString(wx.C2S_NAME|wx.C2S_HTML_SYNTAX)
                else:
                    colour = wx.Colour(colour).GetAsString(wx.C2S_NAME|wx.C2S_HTML_SYNTAX)
            self.save_in_rc(("button %d" % n),'button %d "%s" /c "%s" %s' % (new_n,bdef[0],colour,bdef[1]))
        else:
            self.save_in_rc(("button %d" % n),'button %d "%s" %s' % (new_n,bdef[0],bdef[1]))

    def cbutton_edit(self,e,button=None):
        bedit=ButtonEdit(self)
        if button is not None:
            n = button.custombutton
            bedit.name.SetValue(button.properties[0])
            bedit.command.SetValue(button.properties[1])
            if len(button.properties)>2:
                colour=button.properties[2]
                if type(colour) not in (str,unicode):
                    #print type(colour)
                    if type(colour)==tuple and tuple(map(type,colour))==(int,int,int):
                        colour = map(lambda x:x%256,colour)
                        colour = wx.Colour(*colour).GetAsString(wx.C2S_NAME|wx.C2S_HTML_SYNTAX)
                    else:
                        colour = wx.Colour(colour).GetAsString(wx.C2S_NAME|wx.C2S_HTML_SYNTAX)
                bedit.color.SetValue(colour)
        else:
            n = len(self.custombuttons)
        if bedit.ShowModal()==wx.ID_OK:
            if n==len(self.custombuttons):
                self.custombuttons+=[None]
            self.custombuttons[n]=[bedit.name.GetValue().strip(),bedit.command.GetValue().strip()]
            if bedit.color.GetValue().strip()!="":
                self.custombuttons[n]+=[bedit.color.GetValue()]
            self.cbutton_save(n,self.custombuttons[n])
        bedit.Destroy()
        self.cbuttons_reload()

    def cbutton_remove(self,e,button):
        n = button.custombutton
        self.custombuttons[n]=None
        self.cbutton_save(n,None)
        while self.custombuttons[-1] is None:
            del self.custombuttons[-1]
        self.cbuttons_reload()
    
    def cbutton_order(self,e,button,dir):
        n = button.custombutton
        if dir<0:
            n=n-1
        if n+1 >= len(self.custombuttons):
            self.custombuttons+=[None] # pad
        # swap
        self.custombuttons[n],self.custombuttons[n+1] = self.custombuttons[n+1],self.custombuttons[n]
        self.cbutton_save(n,self.custombuttons[n])
        self.cbutton_save(n+1,self.custombuttons[n+1])
        if self.custombuttons[-1] is None:
            del self.custombuttons[-1]
        self.cbuttons_reload()
    
    def editbutton(self,e):
        if e.IsCommandEvent() or e.ButtonUp(wx.MOUSE_BTN_RIGHT):
            if e.IsCommandEvent():
                pos = (0,0)
            else:
                pos = e.GetPosition()
            popupmenu = wx.Menu()
            obj = e.GetEventObject()
            if hasattr(obj,"custombutton"):
                item = popupmenu.Append(-1,"Edit custom button '%s'" % e.GetEventObject().GetLabelText())
                self.Bind(wx.EVT_MENU,lambda e,button=e.GetEventObject():self.cbutton_edit(e,button),item)
                item = popupmenu.Append(-1,"Move left <<")
                self.Bind(wx.EVT_MENU,lambda e,button=e.GetEventObject():self.cbutton_order(e,button,-1),item)
                if obj.custombutton == 0: item.Enable(False)
                item = popupmenu.Append(-1,"Move right >>")
                self.Bind(wx.EVT_MENU,lambda e,button=e.GetEventObject():self.cbutton_order(e,button,1),item)
                if obj.custombutton == 63: item.Enable(False)
                pos = self.panel.ScreenToClient(e.GetEventObject().ClientToScreen(pos))
                item = popupmenu.Append(-1,"Remove custom button '%s'" % e.GetEventObject().GetLabelText())
                self.Bind(wx.EVT_MENU,lambda e,button=e.GetEventObject():self.cbutton_remove(e,button),item)
            else:
                item = popupmenu.Append(-1,"Add custom button")
                self.Bind(wx.EVT_MENU,self.cbutton_edit,item)
            self.panel.PopupMenu(popupmenu, pos)
        else:
           e.Skip()
    
    def procbutton(self,e):
        try:
            if hasattr(e.GetEventObject(),"custombutton"):
                if wx.GetKeyState(wx.WXK_CONTROL) or wx.GetKeyState(wx.WXK_ALT):
                    return self.editbutton(e)
                self.cur_button=e.GetEventObject().custombutton
            self.onecmd(e.GetEventObject().properties[1])
            self.cur_button=None
        except:
            print "event object missing"
            self.cur_button=None
            raise
        
    def kill(self,e):
        self.statuscheck=0
        self.p.recvcb=None
        self.p.disconnect()
        if hasattr(self,"feedrates_changed"):
            self.save_in_rc("set xy_feedrate","set xy_feedrate %d" % self.settings.xy_feedrate)
            self.save_in_rc("set z_feedrate","set z_feedrate %d" % self.settings.z_feedrate)
            self.save_in_rc("set e_feedrate","set e_feedrate %d" % self.settings.e_feedrate)
        try:
            self.gwindow.Destroy()
        except:
            pass
        self.Destroy()
        
    def do_monitor(self,l=""):
        if l.strip()=="":
            self.monitorbox.SetValue(not self.monitorbox.GetValue())
        elif l.strip()=="off":
            self.monitorbox.SetValue(False)
        else:
            try:
                self.monitor_interval=float(l)
                self.monitorbox.SetValue(self.monitor_interval>0)
            except:
                print "Invalid period given."
        self.setmonitor(None)
        if self.monitor:
            print "Monitoring printer."
        else:
            print "Done monitoring."
            
        
    def setmonitor(self,e):
        self.monitor=self.monitorbox.GetValue()
        
    def sendline(self,e):
        command=self.commandbox.GetValue()
        if not len(command):
            return
        wx.CallAfter(self.logbox.AppendText,">>>"+command+"\n")
        self.onecmd(str(command))
        self.commandbox.SetSelection(0,len(command))
        
    def statuschecker(self):
        try:
            while(self.statuscheck):
                string=""
                if(self.p.online):
                    string+="Printer is online. "
                try:
                    string+="Loaded "+os.path.split(self.filename)[1]+" "
                except:
                    pass
                string+=(self.tempreport.replace("\r","").replace("T","Hotend").replace("B","Bed").replace("\n","").replace("ok ",""))+" "
                wx.CallAfter(self.tempdisp.SetLabel,self.tempreport.strip().replace("ok ",""))
                if self.sdprinting:
                    string+= " SD printing:%04.2f %%"%(self.percentdone,)
                if self.p.printing:
                    string+= " Printing:%04.2f %%"%(100*float(self.p.queueindex)/len(self.p.mainqueue),)
                wx.CallAfter(self.status.SetStatusText,string)
                wx.CallAfter(self.gviz.Refresh)
                if(self.monitor and self.p.online):
                    if self.sdprinting:
                        self.p.send_now("M27")
                    self.p.send_now("M105")
                time.sleep(self.monitor_interval)
            wx.CallAfter(self.status.SetStatusText,"Not connected to printer.")
        except:
            pass #if window has been closed
    def capture(self, func, *args, **kwargs):
        stdout=sys.stdout
        cout=None
        try:
            cout=self.cout
        except:
            pass
        if cout is None:
            cout=cStringIO.StringIO()
        
        sys.stdout=cout
        retval=None
        try:
            retval=func(*args,**kwargs)
        except:
            traceback.print_exc()
        sys.stdout=stdout
        return retval

    def recvcb(self,l):
        if "T:" in l:
            self.tempreport=l
            wx.CallAfter(self.tempdisp.SetLabel,self.tempreport.strip().replace("ok ",""))
        tstring=l.rstrip()
        #print tstring
        if(tstring!="ok"):
            print tstring
            #wx.CallAfter(self.logbox.AppendText,tstring+"\n")
        for i in self.recvlisteners:
            i(l)
    
    def listfiles(self,line):
        if "Begin file list" in line:
            self.listing=1
        elif "End file list" in line:
            self.listing=0
            self.recvlisteners.remove(self.listfiles)
            wx.CallAfter(self.filesloaded)
        elif self.listing:
            self.sdfiles+=[line.replace("\n","").replace("\r","").lower()]
        
    def waitforsdresponse(self,l):
        if "file.open failed" in l:
            wx.CallAfter(self.status.SetStatusText,"Opening file failed.")
            self.recvlisteners.remove(self.waitforsdresponse)
            return
        if "File opened" in l:
            wx.CallAfter(self.status.SetStatusText,l)
        if "File selected" in l:
            wx.CallAfter(self.status.SetStatusText,"Starting print")
            self.sdprinting=1
            self.p.send_now("M24")
            self.startcb()
            return
        if "Done printing file" in l:
            wx.CallAfter(self.status.SetStatusText,l)
            self.sdprinting=0
            self.recvlisteners.remove(self.waitforsdresponse)
            self.endcb()
            return
        if "SD printing byte" in l:
            #M27 handler
            try:
                resp=l.split()
                vals=resp[-1].split("/")
                self.percentdone=100.0*int(vals[0])/int(vals[1])
            except:
                pass
    
        
        
    def filesloaded(self):
        dlg=wx.SingleChoiceDialog(self, "Select the file to print", "Pick SD file", self.sdfiles)
        if(dlg.ShowModal()==wx.ID_OK):
            target=dlg.GetStringSelection()
            if len(target):
                self.recvlisteners+=[self.waitforsdresponse]
                self.p.send_now("M23 "+target.lower())
        
        #print self.sdfiles
        pass

    def getfiles(self):
        if not self.p.online:
            self.sdfiles=[]
            return
        self.listing=0
        self.sdfiles=[]
        self.recvlisteners+=[self.listfiles]
        self.p.send_now("M20")
        
    def skein_func(self):
        try:
            from skeinforge.skeinforge_application.skeinforge_utilities import skeinforge_craft
            from skeinforge.skeinforge_application import skeinforge
            from skeinforge.fabmetheus_utilities import settings
            skeinforge_craft.writeOutput(self.filename,False)
            #print len(self.cout.getvalue().split())
            self.stopsf=1
        except:
            print "Skeinforge execution failed."
            self.stopsf=1
            traceback.print_exc(file=sys.stdout)
        
    def skein_monitor(self):
        while(not self.stopsf):
            try:
                wx.CallAfter(self.status.SetStatusText,"Skeining...")#+self.cout.getvalue().split("\n")[-1])
            except:
                pass
            time.sleep(0.1)
        fn=self.filename
        try:
            self.filename=self.filename.replace(".stl","_export.gcode").replace(".STL","_export.gcode")
            self.f=[i.replace("\n","").replace("\r","") for i in open(self.filename)]
            if self.p.online:
                    wx.CallAfter(self.printbtn.Enable)
                    
            wx.CallAfter(self.status.SetStatusText,"Loaded "+self.filename+", %d lines"%(len(self.f),))
            wx.CallAfter(self.pausebtn.Disable)
            wx.CallAfter(self.printbtn.SetLabel,"Print")

            threading.Thread(target=self.loadviz).start()
        except:
            self.filename=fn
        
    def skein(self,filename):
        print "Skeining "+filename
        if not os.path.exists("skeinforge"):
            print "Skeinforge not found. \nPlease copy Skeinforge into a directory named \"skeinforge\" in the same directory as this file."
            return
        if not os.path.exists("skeinforge/__init__.py"):
            f=open("skeinforge/__init__.py","w")
            f.close()
        self.cout=StringIO.StringIO()
        self.filename=filename
        self.stopsf=0
        thread(target=self.skein_func).start()
        thread(target=self.skein_monitor).start()
        
    def loadfile(self,event):
        basedir=self.settings.last_file_path
        if not os.path.exists(basedir):
            basedir = "."
            try:
                basedir=os.path.split(self.filename)[0]
            except:
                pass
        dlg=wx.FileDialog(self,"Open file to print",basedir,style=wx.FD_OPEN|wx.FD_FILE_MUST_EXIST)
        dlg.SetWildcard("STL and GCODE files (;*.gcode;*.g;*.stl;*.STL;)")
        if(dlg.ShowModal() == wx.ID_OK):
            name=dlg.GetPath()
            if not(os.path.exists(name)):
                self.status.SetStatusText("File not found!")
                return
            path = os.path.split(name)[0]
            if path != self.settings.last_file_path:
                self.set("last_file_path",path)
            if name.lower().endswith(".stl"):
                self.skein(name)
            else:
                self.f=[i.replace("\n","").replace("\r","") for i in open(name)]
                self.filename=name
                self.status.SetStatusText("Loaded "+name+", %d lines"%(len(self.f),))
                wx.CallAfter(self.printbtn.SetLabel, "Print")
                wx.CallAfter(self.pausebtn.SetLabel, "Pause")
                wx.CallAfter(self.pausebtn.Disable)
                if self.p.online:
                    wx.CallAfter(self.printbtn.Enable)
                threading.Thread(target=self.loadviz).start()
                
    def loadviz(self):
        print pronsole.totalelength(self.f),"mm of filament used in this print"
        self.gviz.clear()
        self.gwindow.p.clear()
        for i in self.f:
            self.gviz.addgcode(i)
            self.gwindow.p.addgcode(i)
        self.gviz.showall=1
        wx.CallAfter(self.gviz.Refresh)
                
    def printfile(self,event):
        if self.paused:
            self.p.paused=0
            self.paused=0
            self.on_startprint()
            if self.sdprinting:
                self.p.send_now("M26 S0")
                self.p.send_now("M24")
                return
        
        if self.f is None or not len(self.f):
            wx.CallAfter(self.status.SetStatusText,"No file loaded. Please use load first.")
            return
        if not self.p.online:
            wx.CallAfter(self.status.SetStatusText,"Not connected to printer.")
            return
        self.on_startprint()
        self.p.startprint(self.f)
    
    def on_startprint(self):
        wx.CallAfter(self.pausebtn.SetLabel, "Pause")
        wx.CallAfter(self.pausebtn.Enable)
        wx.CallAfter(self.printbtn.SetLabel, "Restart")
    
    def endupload(self):
        self.p.send_now("M29 ")
        wx.CallAfter(self.status.SetStatusText,"File upload complete")
        time.sleep(0.5)
        self.p.clear=True
        self.uploading=False
        
    def uploadtrigger(self,l):
        if "Writing to file" in l:
            self.uploading=True
            self.p.startprint(self.f)
            self.p.endcb=self.endupload
            self.recvlisteners.remove(self.uploadtrigger)
        elif "open failed, File" in l:
            self.recvlisteners.remove(self.uploadtrigger)
        
    def upload(self,event):
        if not len(self.f):
            return
        if not self.p.online:
            return
        dlg=wx.TextEntryDialog(self,"Enter a target filename in 8.3 format:","Pick SD filename",dosify(self.filename))
        if dlg.ShowModal()==wx.ID_OK:
            self.p.send_now("M28 "+str(dlg.GetValue()))
            self.recvlisteners+=[self.uploadtrigger]
        pass
        
    def pause(self,event):
        if not self.paused:
            if self.sdprinting:
                self.p.send_now("M25")
            else:
                if(not self.p.printing):
                    #print "Not printing, cannot pause."
                    return
                self.p.pause()
            self.paused=True
            wx.CallAfter(self.pausebtn.SetLabel, "Resume")
        else:
            self.paused=False
            if self.sdprinting:
                self.p.send_now("M24")
            else:
                self.p.resume()
            wx.CallAfter(self.pausebtn.SetLabel, "Pause")
    
        
    def sdprintfile(self,event):
        self.on_startprint()
        threading.Thread(target=self.getfiles).start()
        pass
        
    def connect(self,event):
        port=None
        try:
            port=self.scanserial()[0]
        except:
            pass
        if self.serialport.GetValue()!="":
            port=str(self.serialport.GetValue())
        baud=115200
        try:
            baud=int(self.baud.GetValue())
        except:
            pass
        if self.paused:
            self.p.paused=0
            self.p.printing=0
            wx.CallAfter(self.pausebtn.SetLabel, "Pause")
            wx.CallAfter(self.printbtn.SetLabel, "Print")
            self.paused=0
            if self.sdprinting:
                self.p.send_now("M26 S0")
        self.p.connect(port,baud)
        self.statuscheck=True
        if port != self.settings.port:
            self.set("port",port)
        if baud != self.settings.baudrate:
            self.set("baudrate",str(baud))
        threading.Thread(target=self.statuschecker).start()
        
        
    def disconnect(self,event):
        self.p.disconnect()
        self.statuscheck=False
        
        wx.CallAfter(self.connectbtn.Enable);
        wx.CallAfter(self.printbtn.Disable);
        wx.CallAfter(self.pausebtn.Disable);
        for i in self.printerControls:
            wx.CallAfter(i.Disable)
        
        if self.paused:
            self.p.paused=0
            self.p.printing=0
            wx.CallAfter(self.pausebtn.SetLabel, "Pause")
            wx.CallAfter(self.printbtn.SetLabel, "Print")
            self.paused=0
            if self.sdprinting:
                self.p.send_now("M26 S0")
                
    
    def reset(self,event):
        dlg=wx.MessageDialog(self,"Are you sure you want to reset the printer?","Reset?",wx.YES|wx.NO)
        if dlg.ShowModal()==wx.ID_YES:
            self.p.reset()
            if self.paused:
                self.p.paused=0
                self.p.printing=0
                wx.CallAfter(self.pausebtn.SetLabel, "Pause")
                wx.CallAfter(self.printbtn.SetLabel, "Print")
                self.paused=0
            
class macroed(wx.Dialog):
    """Really simple editor to edit macro definitions"""
    def __init__(self,macro_name,definition,callback):
        self.indent_chars = "  "
        wx.Dialog.__init__(self,None,title="macro %s" % macro_name,style=wx.DEFAULT_DIALOG_STYLE|wx.RESIZE_BORDER)
        self.callback = callback
        self.panel=wx.Panel(self,-1)
        titlesizer=wx.BoxSizer(wx.HORIZONTAL)
        title = wx.StaticText(self.panel,-1,"  macro %s: "%macro_name)
        title.SetFont(wx.Font(11,wx.NORMAL,wx.NORMAL,wx.BOLD))
        titlesizer.Add(title,1)
        self.okb = wx.Button(self.panel,-1,"Save")
        self.okb.Bind(wx.EVT_BUTTON,self.save)
        titlesizer.Add(self.okb)
        self.cancelb = wx.Button(self.panel,-1,"Cancel")
        self.cancelb.Bind(wx.EVT_BUTTON,self.close)
        titlesizer.Add(self.cancelb)
        topsizer=wx.BoxSizer(wx.VERTICAL)
        topsizer.Add(titlesizer,0,wx.EXPAND)
        self.e=wx.TextCtrl(self.panel,style=wx.TE_MULTILINE+wx.HSCROLL,size=(200,200))
        self.e.SetValue(self.unindent(definition))
        topsizer.Add(self.e,1,wx.ALL+wx.EXPAND)
        self.panel.SetSizer(topsizer)
        topsizer.Layout()
        topsizer.Fit(self)
        self.Show()
        self.e.SetFocus()
    def save(self,ev):
        self.Destroy()
        self.callback(self.reindent(self.e.GetValue()))
    def close(self,ev):
        self.Destroy()
    def unindent(self,text):
        import re
        self.indent_chars = text[:len(text)-len(text.lstrip())]
        unindented = ""
        lines = re.split(r"(?:\r\n?|\n)",text)
        #print lines
        if len(lines) <= 1:
            return text
        for line in lines:
            if line.startswith(self.indent_chars):
                unindented += line[len(self.indent_chars):] + "\n"
            else:
                unindented += line + "\n"
        return unindented
    def reindent(self,text):
        import re
        lines = re.split(r"(?:\r\n?|\n)",text)
        if len(lines) <= 1:
            return text
        reindented = ""
        for line in lines:
            reindented += self.indent_chars + line + "\n"
        return reindented
        
class options(wx.Dialog):
    """Options editor"""
    def __init__(self,pronterface):
        wx.Dialog.__init__(self,None,title="Edit settings")
        topsizer=wx.BoxSizer(wx.VERTICAL)
        vbox=wx.StaticBoxSizer(wx.StaticBox(self,label="Defaults"),wx.VERTICAL)
        topsizer.Add(vbox,1,wx.ALL+wx.EXPAND)
        grid=wx.GridSizer(rows=0,cols=2,hgap=8,vgap=2)
        vbox.Add(grid,0,wx.EXPAND)
        ctrls = {}
        for k,v in pronterface.settings._all_settings().items():
            grid.Add(wx.StaticText(self,-1,k),0,wx.BOTTOM+wx.RIGHT)
            ctrls[k] = wx.TextCtrl(self,-1,str(v))
            grid.Add(ctrls[k],1,wx.EXPAND)
        topsizer.Add(self.CreateSeparatedButtonSizer(wx.OK+wx.CANCEL),0,wx.EXPAND)
        self.SetSizer(topsizer)        
        topsizer.Layout()
        topsizer.Fit(self)
        if self.ShowModal()==wx.ID_OK:
            for k,v in pronterface.settings._all_settings().items():
                if ctrls[k].GetValue() != str(v):
                    pronterface.set(k,str(ctrls[k].GetValue()))
        self.Destroy()
        
class ButtonEdit(wx.Dialog):
    """Custom button edit dialog"""
    def __init__(self,pronterface):
        wx.Dialog.__init__(self,None,title="Custom button",style=wx.DEFAULT_DIALOG_STYLE|wx.RESIZE_BORDER)
        self.pronterface=pronterface
        topsizer=wx.BoxSizer(wx.VERTICAL)
        vbox=wx.StaticBoxSizer(wx.StaticBox(self,label=""),wx.VERTICAL)
        topsizer.Add(vbox,1,wx.ALL+wx.EXPAND)
        grid=wx.FlexGridSizer(rows=0,cols=2,hgap=4,vgap=2)
        grid.AddGrowableCol(1,1)
        vbox.Add(grid,0,wx.EXPAND)
        grid.Add(wx.StaticText(self,-1,"Button title"),0,wx.BOTTOM+wx.RIGHT)
        self.name=wx.TextCtrl(self,-1,"")
        grid.Add(self.name,1,wx.EXPAND)
        grid.Add(wx.StaticText(self,-1,"Command"),0,wx.BOTTOM+wx.RIGHT)
        self.command=wx.TextCtrl(self,-1,"")
        xbox=wx.BoxSizer(wx.HORIZONTAL)
        xbox.Add(self.command,1,wx.EXPAND)
        self.command.Bind(wx.EVT_TEXT,self.macrob_enabler)
        self.macrob=wx.Button(self,-1,"..",style=wx.BU_EXACTFIT)
        self.macrob.Bind(wx.EVT_BUTTON,self.macrob_handler)
        xbox.Add(self.macrob,0)
        grid.Add(xbox)
        grid.Add(wx.StaticText(self,-1,"Color"),0,wx.BOTTOM+wx.RIGHT)
        self.color=wx.TextCtrl(self,-1,"")
        grid.Add(self.color,1,wx.EXPAND)
        topsizer.Add(self.CreateSeparatedButtonSizer(wx.OK+wx.CANCEL),0,wx.EXPAND)
        self.SetSizer(topsizer)        
        topsizer.Layout()
        topsizer.Fit(self)
    def macrob_enabler(self,e):
        macro = self.command.GetValue()
        valid = False
        if macro == "":
            valid = True
        elif self.pronterface.macros.has_key(macro):
            valid = True
        elif hasattr(self.pronterface.__class__,"do_"+macro):
            valid = False
        elif len([c for c in macro if not c.isalnum() and c != "_"]):
            valid = False
        else:
            valid = True
        self.macrob.Enable(valid)
    def macrob_handler(self,e):
        macro = self.command.GetValue()
        macro = self.pronterface.edit_macro(macro)
        self.command.SetValue(macro)
        if self.name.GetValue()=="":
            self.name.SetValue(macro)
    
if __name__ == '__main__':
    app = wx.App(False)
    main = PronterWindow()
    main.Show()
    try:
        app.MainLoop()
    except:
        pass
<|MERGE_RESOLUTION|>--- conflicted
+++ resolved
@@ -130,18 +130,11 @@
         self.starttime=time.time()
         
     def endcb(self):
-<<<<<<< HEAD
         if(self.p.queueindex==0):
             print "Print took "+str(int(time.time()-self.starttime)/60)+" minutes "+str(int(time.time()-self.starttime)%60)+" seconds"
             wx.CallAfter(self.pausebtn.Disable)
             wx.CallAfter(self.printbtn.SetLabel,"Print")
             
-=======
-        print "Print took "+str(int(time.time()-self.starttime)/60)+" minutes."
-        wx.CallAfter(self.pausebtn.Disable)
-        wx.CallAfter(self.printbtn.SetLabel,"Print")
->>>>>>> df81a73d
-
     
     def online(self):
         print "Printer is now online"
