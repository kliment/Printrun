#!/usr/bin/env python

# This file is part of the Printrun suite.
#
# Printrun is free software: you can redistribute it and/or modify
# it under the terms of the GNU General Public License as published by
# the Free Software Foundation, either version 3 of the License, or
# (at your option) any later version.
#
# Printrun is distributed in the hope that it will be useful,
# but WITHOUT ANY WARRANTY; without even the implied warranty of
# MERCHANTABILITY or FITNESS FOR A PARTICULAR PURPOSE.  See the
# GNU General Public License for more details.
#
# You should have received a copy of the GNU General Public License
# along with Printrun.  If not, see <http://www.gnu.org/licenses/>.

import os, Queue, re

from printrun.printrun_utils import install_locale, RemainingTimeEstimator
install_locale('pronterface')

try:
    import wx
except:
    print _("WX is not installed. This program requires WX to run.")
    raise
import sys, glob, time, datetime, threading, traceback, cStringIO, subprocess
import shlex

from printrun.pronterface_widgets import *
from serial import SerialException

StringIO = cStringIO

winsize = (800, 500)
layerindex = 0
if os.name == "nt":
    winsize = (800, 530)
    try:
        import _winreg
    except:
        pass

import printcore
from printrun.printrun_utils import pixmapfile, configfile
from printrun.gui import MainWindow
import pronsole
from pronsole import dosify, wxSetting, HiddenSetting, StringSetting, SpinSetting, FloatSpinSetting, BooleanSetting
from printrun import gcoder

def parse_temperature_report(report, key):
    if key in report:
        return float(filter(lambda x: x.startswith(key), report.split())[0].split(":")[1].split("/")[0])
    else: 
        return -1.0

def format_time(timestamp):
    return datetime.datetime.fromtimestamp(timestamp).strftime("%H:%M:%S")

def format_duration(delta):
    return str(datetime.timedelta(seconds = int(delta)))

class Tee(object):
    def __init__(self, target):
        self.stdout = sys.stdout
        sys.stdout = self
        self.target = target
    def __del__(self):
        sys.stdout = self.stdout
    def write(self, data):
        try:
            self.target(data)
        except:
            pass
        try:
            data = data.encode("utf-8")
        except:
            pass
        self.stdout.write(data)
    def flush(self):
        self.stdout.flush()

def parse_build_dimensions(bdim):
    # a string containing up to six numbers delimited by almost anything
    # first 0-3 numbers specify the build volume, no sign, always positive
    # remaining 0-3 numbers specify the coordinates of the "southwest" corner of the build platform
    # "XXX,YYY"
    # "XXXxYYY+xxx-yyy"
    # "XXX,YYY,ZZZ+xxx+yyy-zzz"
    # etc
    bdl = re.findall("([-+]?[0-9]*\.?[0-9]*)", bdim)
    defaults = [200, 200, 100, 0, 0, 0, 0, 0, 0]
    bdl = filter(None, bdl)
    bdl_float = [float(value) if value else defaults[i] for i, value in enumerate(bdl)]
    if len(bdl_float) < len(defaults):
        bdl_float += [defaults[i] for i in range(len(bdl_float), len(defaults))]
    return bdl_float

class BuildDimensionsSetting(wxSetting):

    widgets = None

    def _set_value(self, value):
        self._value = value
        if self.widgets:
            self._set_widgets_values(value)
    value = property(wxSetting._get_value, _set_value)

    def _set_widgets_values(self, value):
        build_dimensions_list = parse_build_dimensions(value)
        for i in range(len(self.widgets)):
            self.widgets[i].SetValue(build_dimensions_list[i])        

    def get_widget(self, parent):
        from wx.lib.agw.floatspin import FloatSpin
        import wx
        build_dimensions = parse_build_dimensions(self.value)
        self.widgets = []
        w = lambda val, m, M: self.widgets.append(FloatSpin(parent, -1, value = val, min_val = m, max_val = M, digits = 2))
        addlabel = lambda name, pos: self.widget.Add(wx.StaticText(parent, -1, name), pos = pos, flag = wx.ALIGN_CENTER_VERTICAL | wx.RIGHT, border = 5)
        addwidget = lambda *pos: self.widget.Add(self.widgets[-1], pos = pos, flag = wx.RIGHT, border = 5)
        self.widget = wx.GridBagSizer()
        addlabel(_("Width"), (0, 0))
        w(build_dimensions[0], 0, 2000)
        addwidget(0, 1)
        addlabel(_("Depth"), (0, 2))
        w(build_dimensions[1], 0, 2000)
        addwidget(0, 3)
        addlabel(_("Height"), (0, 4))
        w(build_dimensions[2], 0, 2000)
        addwidget(0, 5)
        addlabel(_("X offset"), (1, 0))
        w(build_dimensions[3], -2000, 2000)
        addwidget(1, 1)
        addlabel(_("Y offset"), (1, 2))
        w(build_dimensions[4], -2000, 2000)
        addwidget(1, 3)
        addlabel(_("Z offset"), (1, 4))
        w(build_dimensions[5], -2000, 2000)
        addwidget(1, 5)
        addlabel(_("X home pos."), (2, 0))
        w(build_dimensions[6], -2000, 2000)
        self.widget.Add(self.widgets[-1], pos = (2, 1))
        addlabel(_("Y home pos."), (2, 2))
        w(build_dimensions[7], -2000, 2000)
        self.widget.Add(self.widgets[-1], pos = (2, 3))
        addlabel(_("Z home pos."), (2, 4))
        w(build_dimensions[8], -2000, 2000)
        self.widget.Add(self.widgets[-1], pos = (2, 5))
        return self.widget

    def update(self):
        values = [float(w.GetValue()) for w in self.widgets]
        self.value = "%.02fx%.02fx%.02f%+.02f%+.02f%+.02f%+.02f%+.02f%+.02f" % tuple(values)

class StringSetting(wxSetting):

    def get_specific_widget(self, parent):
        import wx
        self.widget = wx.TextCtrl(parent, -1, str(self.value))
        return self.widget

class ComboSetting(wxSetting):
    
    def __init__(self, name, default, choices, label = None, help = None):
        super(ComboSetting, self).__init__(name, default, label, help)
        self.choices = choices

    def get_specific_widget(self, parent):
        import wx
        self.widget = wx.ComboBox(parent, -1, str(self.value), choices = self.choices, style = wx.CB_DROPDOWN)
        return self.widget

class PronterWindow(MainWindow, pronsole.pronsole):
    def __init__(self, filename = None, size = winsize):
        pronsole.pronsole.__init__(self)
        #default build dimensions are 200x200x100 with 0, 0, 0 in the corner of the bed and endstops at 0, 0 and 0
        monitorsetting = BooleanSetting("monitor", False)
        monitorsetting.hidden = True
        self.settings._add(monitorsetting)
        self.settings._add(BuildDimensionsSetting("build_dimensions", "200x200x100+0+0+0+0+0+0", _("Build dimensions"), _("Dimensions of Build Platform\n & optional offset of origin\n & optional switch position\n\nExamples:\n   XXXxYYY\n   XXX,YYY,ZZZ\n   XXXxYYYxZZZ+OffX+OffY+OffZ\nXXXxYYYxZZZ+OffX+OffY+OffZ+HomeX+HomeY+HomeZ")))
        self.settings._add(BooleanSetting("viz3d", False, _("Enable 3D viewer (requires restarting)"), _("Use 3D visualization instead of 2D layered visualization")))
        self.settings._add(ComboSetting("mainviz", "2D", ["2D", "3D", "None"], _("Main visualization"), _("Select visualization for main window.")))
        self.settings._add(HiddenSetting("last_bed_temperature", 0.0))
        self.settings._add(HiddenSetting("last_file_path", ""))
        self.settings._add(HiddenSetting("last_temperature", 0.0))
        self.settings._add(FloatSpinSetting("preview_extrusion_width", 0.5, 0, 10, _("Preview extrusion width"), _("Width of Extrusion in Preview (default: 0.5)")))
        self.settings._add(SpinSetting("preview_grid_step1", 10., 0, 200, _("Fine grid spacing"), _("Fine Grid Spacing (default: 10)")))
        self.settings._add(SpinSetting("preview_grid_step2", 50., 0, 200, _("Coarse grid spacing"), _("Coarse Grid Spacing (default: 50)")))
        self.settings._add(StringSetting("bgcolor", "#FFFFFF", _("Background color"), _("Pronterface background color (default: #FFFFFF)")))
        
        self.pauseScript = "pause.gcode"
        self.endScript = "end.gcode"
       
        self.filename = filename
        os.putenv("UBUNTU_MENUPROXY", "0")
        MainWindow.__init__(self, None, title = _("Printer Interface"), size = size);
        self.SetIcon(wx.Icon(pixmapfile("P-face.ico"), wx.BITMAP_TYPE_ICO))
        self.panel = wx.Panel(self,-1, size = size)

        self.statuscheck = False
        self.status_thread = None
        self.capture_skip = {}
        self.capture_skip_newline = False
        self.tempreport = ""
        self.monitor = 0
        self.fgcode = None
        self.skeinp = None
        self.monitor_interval = 3
        self.current_pos = [0, 0, 0]
        self.paused = False
        self.sentlines = Queue.Queue(0)
        self.cpbuttons = [
            SpecialButton(_("Motors off"), ("M84"), (250, 250, 250), None, 0, _("Switch all motors off")),
            SpecialButton(_("Check temp"), ("M105"), (225, 200, 200), (2, 5), (1, 1), _("Check current hotend temperature")),
            SpecialButton(_("Extrude"), ("extrude"), (225, 200, 200), (4, 0), (1, 2), _("Advance extruder by set length")),
            SpecialButton(_("Reverse"), ("reverse"), (225, 200, 200), (5, 0), (1, 2), _("Reverse extruder by set length")),
        ]
        self.custombuttons = []
        self.btndict = {}
        self.autoconnect = False
        self.parse_cmdline(sys.argv[1:])
        self.build_dimensions_list = parse_build_dimensions(self.settings.build_dimensions)
        
        #initialize the code analyzer with the correct sizes. There must be a more general way to do so

        # minimum = offset
        self.p.analyzer.minX = self.build_dimensions_list[3]
        self.p.analyzer.minY = self.build_dimensions_list[4]
        self.p.analyzer.minZ = self.build_dimensions_list[5]
        
        #max = offset + bedsize
        self.p.analyzer.maxX = self.build_dimensions_list[3] + self.build_dimensions_list[0]
        self.p.analyzer.maxY = self.build_dimensions_list[4] + self.build_dimensions_list[1]
        self.p.analyzer.maxZ = self.build_dimensions_list[5] + self.build_dimensions_list[2]
        
        self.p.analyzer.homeX = self.build_dimensions_list[6]
        self.p.analyzer.homeY = self.build_dimensions_list[7]
        self.p.analyzer.homeZ = self.build_dimensions_list[8]
                
        #set feedrates in printcore for pause/resume
        self.p.xy_feedrate = self.settings.xy_feedrate
        self.p.z_feedrate = self.settings.z_feedrate
        
        #make printcore aware of me
        self.p.pronterface = self
        
        self.panel.SetBackgroundColour(self.settings.bgcolor)
        customdict = {}
        try:
            execfile(configfile("custombtn.txt"), customdict)
            if len(customdict["btns"]):
                if not len(self.custombuttons):
                    try:
                        self.custombuttons = customdict["btns"]
                        for n in xrange(len(self.custombuttons)):
                            self.cbutton_save(n, self.custombuttons[n])
                        os.rename("custombtn.txt", "custombtn.old")
                        rco = open("custombtn.txt", "w")
                        rco.write(_("# I moved all your custom buttons into .pronsolerc.\n# Please don't add them here any more.\n# Backup of your old buttons is in custombtn.old\n"))
                        rco.close()
                    except IOError, x:
                        print str(x)
                else:
                    print _("Note!!! You have specified custom buttons in both custombtn.txt and .pronsolerc")
                    print _("Ignoring custombtn.txt. Remove all current buttons to revert to custombtn.txt")

        except:
            pass
        self.popmenu()
        self.createGui()
        self.t = Tee(self.catchprint)
        self.stdout = sys.stdout
        self.skeining = 0
        self.mini = False
        self.p.sendcb = self.sentcb
        self.p.printsendcb = self.printsentcb
        self.p.layerchangecb = self.layer_change_cb
        self.p.startcb = self.startcb
        self.p.endcb = self.endcb
        self.compute_eta = None
        self.starttime = 0
        self.extra_print_time = 0
        self.curlayer = 0
        self.cur_button = None
        self.predisconnect_mainqueue = None
        self.predisconnect_queueindex = None
        self.predisconnect_layer = None
        self.hsetpoint = 0.0
        self.bsetpoint = 0.0
        if self.autoconnect:
            self.connect()
        if self.filename is not None:
            self.do_load(self.filename)
        if self.settings.monitor:
            self.setmonitor(None)

    def add_cmdline_arguments(self, parser):
        pronsole.pronsole.add_cmdline_arguments(self, parser)
        parser.add_argument('-g','--gauges', help = _("display graphical temperature gauges in addition to the temperatures graph"), action = "store_true")
        parser.add_argument('-a','--autoconnect', help = _("automatically try to connect to printer on startup"), action = "store_true")

    def process_cmdline_arguments(self, args):
        pronsole.pronsole.process_cmdline_arguments(self, args)
        self.display_gauges = args.gauges
        self.autoconnect = args.autoconnect

    def startcb(self):
        self.starttime = time.time()
        self.compute_eta = RemainingTimeEstimator(self.p.mainqueue)
        print _("Print Started at: %s") % format_time(self.starttime)

    def endcb(self):
        if self.p.queueindex == 0:
            print_duration = int(time.time () - self.starttime + self.extra_print_time)
            print _("Print ended at: %(end_time)s and took %(duration)s") % {"end_time": format_time(time.time()),
                                                                             "duration": format_duration(print_duration)}
            wx.CallAfter(self.pausebtn.Disable)
            wx.CallAfter(self.printbtn.SetLabel, _("Print"))

            self.p.runSmallScript(self.endScript)
            
            param = self.settings.final_command
            if not param:
                return
            pararray = [i.replace("$s", str(self.filename)).replace("$t", format_duration(print_duration)).encode() for i in shlex.split(param.replace("\\", "\\\\").encode())]
            self.finalp = subprocess.Popen(pararray, stderr = subprocess.STDOUT, stdout = subprocess.PIPE)

    def online(self):
        print _("Printer is now online.")
        self.connectbtn.SetLabel(_("Disconnect"))
        self.connectbtn.SetToolTip(wx.ToolTip("Disconnect from the printer"))
        self.connectbtn.Bind(wx.EVT_BUTTON, self.disconnect)

        for i in self.printerControls:
            wx.CallAfter(i.Enable)

        # Enable XYButtons and ZButtons
        wx.CallAfter(self.xyb.enable)
        wx.CallAfter(self.zb.enable)

        if self.filename:
            wx.CallAfter(self.printbtn.Enable)

    def layer_change_cb(self, newlayer):
        if self.compute_eta:
            secondselapsed = int(time.time() - self.starttime + self.extra_print_time)
            self.compute_eta.update_layer(newlayer, secondselapsed)

    def sentcb(self, line):
        gline = gcoder.Line(line)
        gline.parse_coordinates(imperial = False)
        if gline.is_move:
            if gline.z != None:
                layer = gline.z
                if layer != self.curlayer:
                    self.curlayer = layer
                    self.gviz.clearhilights()
                    wx.CallAfter(self.gviz.setlayer, layer)
        elif gline.command in ["M104", "M109"]:
            gline.parse_coordinates(imperial = False, force = True)
            if gline.s != None:
                temp = gline.s
                if self.display_gauges: wx.CallAfter(self.hottgauge.SetTarget, temp)
                wx.CallAfter(self.graph.SetExtruder0TargetTemperature, temp)
        elif gline.command == "M140":
            gline.parse_coordinates(imperial = False, force = True)
            if gline.s != None:
                temp = gline.s
                if self.display_gauges: wx.CallAfter(self.bedtgauge.SetTarget, temp)
                wx.CallAfter(self.graph.SetBedTargetTemperature, temp)
        else:
            return
        self.sentlines.put_nowait(line)

    def printsentcb(self, gline):
        if gline.is_move and hasattr(self.gwindow, "set_current_gline"):
            wx.CallAfter(self.gwindow.set_current_gline, gline)
        if gline.is_move and hasattr(self.gviz, "set_current_gline"):
            wx.CallAfter(self.gviz.set_current_gline, gline)

    def do_extrude(self, l = ""):
        try:
            if not l.__class__ in (str, unicode) or not len(l):
                l = str(self.edist.GetValue())
            pronsole.pronsole.do_extrude(self, l)
        except:
            raise

    def do_reverse(self, l = ""):
        try:
            if not l.__class__ in (str, unicode) or not len(l):
                l = str(- float(self.edist.GetValue()))
            pronsole.pronsole.do_extrude(self, l)
        except:
            pass

    def setbedgui(self, f):
        self.bsetpoint = f
        if self.display_gauges: self.bedtgauge.SetTarget(int(f))
        wx.CallAfter(self.graph.SetBedTargetTemperature, int(f))
        if f>0:
            wx.CallAfter(self.btemp.SetValue, str(f))
            self.set("last_bed_temperature", str(f))
            wx.CallAfter(self.setboff.SetBackgroundColour, None)
            wx.CallAfter(self.setboff.SetForegroundColour, None)
            wx.CallAfter(self.setbbtn.SetBackgroundColour, "#FFAA66")
            wx.CallAfter(self.setbbtn.SetForegroundColour, "#660000")
            wx.CallAfter(self.btemp.SetBackgroundColour, "#FFDABB")
        else:
            wx.CallAfter(self.setboff.SetBackgroundColour, "#0044CC")
            wx.CallAfter(self.setboff.SetForegroundColour, "white")
            wx.CallAfter(self.setbbtn.SetBackgroundColour, None)
            wx.CallAfter(self.setbbtn.SetForegroundColour, None)
            wx.CallAfter(self.btemp.SetBackgroundColour, "white")
            wx.CallAfter(self.btemp.Refresh)

    def sethotendgui(self, f):
        self.hsetpoint = f
        if self.display_gauges: self.hottgauge.SetTarget(int(f))
        wx.CallAfter(self.graph.SetExtruder0TargetTemperature, int(f))
        if f > 0:
            wx.CallAfter(self.htemp.SetValue, str(f))
            self.set("last_temperature", str(f))
            wx.CallAfter(self.settoff.SetBackgroundColour, None)
            wx.CallAfter(self.settoff.SetForegroundColour, None)
            wx.CallAfter(self.settbtn.SetBackgroundColour, "#FFAA66")
            wx.CallAfter(self.settbtn.SetForegroundColour, "#660000")
            wx.CallAfter(self.htemp.SetBackgroundColour, "#FFDABB")
        else:
            wx.CallAfter(self.settoff.SetBackgroundColour, "#0044CC")
            wx.CallAfter(self.settoff.SetForegroundColour, "white")
            wx.CallAfter(self.settbtn.SetBackgroundColour, None)
            wx.CallAfter(self.settbtn.SetForegroundColour, None)
            wx.CallAfter(self.htemp.SetBackgroundColour, "white")
            wx.CallAfter(self.htemp.Refresh)

    def do_settemp(self, l = ""):
        try:
            if not l.__class__ in (str, unicode) or not len(l):
                l = str(self.htemp.GetValue().split()[0])
            l = l.lower().replace(", ", ".")
            for i in self.temps.keys():
                l = l.replace(i, self.temps[i])
            f = float(l)
            if f >= 0:
                if self.p.online:
                    self.p.send_now("M104 S"+l)
                    print _("Setting hotend temperature to %f degrees Celsius.") % f
                    self.sethotendgui(f)
                else:
                    print _("Printer is not online.")
            else:
                print _("You cannot set negative temperatures. To turn the hotend off entirely, set its temperature to 0.")
        except Exception, x:
            print _("You must enter a temperature. (%s)") % (repr(x),)

    def do_bedtemp(self, l = ""):
        try:
            if not l.__class__ in (str, unicode) or not len(l):
                l = str(self.btemp.GetValue().split()[0])
            l = l.lower().replace(", ", ".")
            for i in self.bedtemps.keys():
                l = l.replace(i, self.bedtemps[i])
            f = float(l)
            if f >= 0:
                if self.p.online:
                    self.p.send_now("M140 S"+l)
                    print _("Setting bed temperature to %f degrees Celsius.") % f
                    self.setbedgui(f)
                else:
                    print _("Printer is not online.")
            else:
                print _("You cannot set negative temperatures. To turn the bed off entirely, set its temperature to 0.")
        except Exception, x:
            print _("You must enter a temperature. (%s)") % (repr(x),)

    def end_macro(self):
        pronsole.pronsole.end_macro(self)
        self.update_macros_menu()

    def delete_macro(self, macro_name):
        pronsole.pronsole.delete_macro(self, macro_name)
        self.update_macros_menu()

    def start_macro(self, macro_name, old_macro_definition = ""):
        if not self.processing_rc:
            def cb(definition):
                if len(definition.strip()) == 0:
                    if old_macro_definition != "":
                        dialog = wx.MessageDialog(self, _("Do you want to erase the macro?"), style = wx.YES_NO|wx.YES_DEFAULT|wx.ICON_QUESTION)
                        if dialog.ShowModal() == wx.ID_YES:
                            self.delete_macro(macro_name)
                            return
                    print _("Cancelled.")
                    return
                self.cur_macro_name = macro_name
                self.cur_macro_def = definition
                self.end_macro()
            MacroEditor(macro_name, old_macro_definition, cb)
        else:
            pronsole.pronsole.start_macro(self, macro_name, old_macro_definition)

    def catchprint(self, l):
        if self.capture_skip_newline and len(l) and not len(l.strip("\n\r")):
            self.capture_skip_newline = False
            return
        for pat in self.capture_skip.keys():
            if self.capture_skip[pat] > 0 and pat.match(l):
                self.capture_skip[pat] -= 1
                self.capture_skip_newline = True
                return
        wx.CallAfter(self.addtexttolog,l);

    def scanserial(self):
        """scan for available ports. return a list of device names."""
        baselist = []
        if os.name == "nt":
            try:
                key = _winreg.OpenKey(_winreg.HKEY_LOCAL_MACHINE, "HARDWARE\\DEVICEMAP\\SERIALCOMM")
                i = 0
                while True:
                    baselist += [_winreg.EnumValue(key, i)[1]]
                    i += 1
            except:
                pass
        return baselist+glob.glob('/dev/ttyUSB*') + glob.glob('/dev/ttyACM*') + glob.glob("/dev/tty.*") + glob.glob("/dev/cu.*") + glob.glob("/dev/rfcomm*")

    def project(self,event):
        from printrun import projectlayer
        if self.p.online:
            projectlayer.setframe(self,self.p).Show()
        else:
            print _("Printer is not online.")

    def popmenu(self):
        self.menustrip = wx.MenuBar()
        # File menu
        m = wx.Menu()
        self.Bind(wx.EVT_MENU, self.loadfile, m.Append(-1, _("&Open..."), _(" Opens file")))
        self.Bind(wx.EVT_MENU, self.do_editgcode, m.Append(-1, _("&Edit..."), _(" Edit open file")))
        self.Bind(wx.EVT_MENU, self.clearOutput, m.Append(-1, _("Clear console"), _(" Clear output console")))
        self.Bind(wx.EVT_MENU, self.project, m.Append(-1, _("Projector"), _(" Project slices")))
        self.Bind(wx.EVT_MENU, self.OnExit, m.Append(wx.ID_EXIT, _("E&xit"), _(" Closes the Window")))
        self.menustrip.Append(m, _("&File"))

        # Settings menu
        m = wx.Menu()
        self.macros_menu = wx.Menu()
        m.AppendSubMenu(self.macros_menu, _("&Macros"))
        self.Bind(wx.EVT_MENU, self.new_macro, self.macros_menu.Append(-1, _("<&New...>")))
        self.Bind(wx.EVT_MENU, lambda *e: PronterOptions(self), m.Append(-1, _("&Options"), _(" Options dialog")))

        self.Bind(wx.EVT_MENU, lambda x: threading.Thread(target = lambda:self.do_skein("set")).start(), m.Append(-1, _("Slicing Settings"), _(" Adjust slicing settings")))

        mItem = m.AppendCheckItem(-1, _("Debug G-code"),
            _("Print all G-code sent to and received from the printer."))
        m.Check(mItem.GetId(), self.p.loud)
        self.Bind(wx.EVT_MENU, self.setloud, mItem)

        #try:
        #    from SkeinforgeQuickEditDialog import SkeinforgeQuickEditDialog
        #    self.Bind(wx.EVT_MENU, lambda *e:SkeinforgeQuickEditDialog(self), m.Append(-1,_("SFACT Quick Settings"),_(" Quickly adjust SFACT settings for active profile")))
        #except:
        #    pass

        self.menustrip.Append(m, _("&Settings"))
        self.update_macros_menu()
        self.SetMenuBar(self.menustrip)

    def doneediting(self, gcode):
        open(self.filename, "w").write("\n".join(gcode))
        wx.CallAfter(self.loadfile, None, self.filename)

    def do_editgcode(self, e = None):
        if self.filename is not None:
            MacroEditor(self.filename, "\n".join([line.raw for line in self.fgcode]), self.doneediting, 1)

    def new_macro(self, e = None):
        dialog = wx.Dialog(self, -1, _("Enter macro name"), size = (260, 85))
        panel = wx.Panel(dialog, -1)
        vbox = wx.BoxSizer(wx.VERTICAL)
        wx.StaticText(panel, -1, _("Macro name:"), (8, 14))
        dialog.namectrl = wx.TextCtrl(panel, -1, '', (110, 8), size = (130, 24), style = wx.TE_PROCESS_ENTER)
        hbox = wx.BoxSizer(wx.HORIZONTAL)
        okb = wx.Button(dialog, wx.ID_OK, _("Ok"), size = (60, 24))
        dialog.Bind(wx.EVT_TEXT_ENTER, lambda e:dialog.EndModal(wx.ID_OK), dialog.namectrl)
        #dialog.Bind(wx.EVT_BUTTON, lambda e:self.new_macro_named(dialog, e), okb)
        hbox.Add(okb)
        hbox.Add(wx.Button(dialog, wx.ID_CANCEL, _("Cancel"), size = (60, 24)))
        vbox.Add(panel)
        vbox.Add(hbox, 1, wx.ALIGN_CENTER|wx.TOP|wx.BOTTOM, 10)
        dialog.SetSizer(vbox)
        dialog.Centre()
        macro = ""
        if dialog.ShowModal() == wx.ID_OK:
            macro = dialog.namectrl.GetValue()
            if macro != "":
                wx.CallAfter(self.edit_macro, macro)
        dialog.Destroy()
        return macro

    def edit_macro(self, macro):
        if macro == "": return self.new_macro()
        if self.macros.has_key(macro):
            old_def = self.macros[macro]
        elif len([c for c in macro.encode("ascii", "replace") if not c.isalnum() and c != "_"]):
            print _("Macro name may contain only ASCII alphanumeric symbols and underscores")
            return
        elif hasattr(self.__class__, "do_"+macro):
            print _("Name '%s' is being used by built-in command") % macro
            return
        else:
            old_def = ""
        self.start_macro(macro, old_def)
        return macro

    def update_macros_menu(self):
        if not hasattr(self, "macros_menu"):
            return # too early, menu not yet built
        try:
            while True:
                item = self.macros_menu.FindItemByPosition(1)
                if item is None: return
                self.macros_menu.DeleteItem(item)
        except:
            pass
        for macro in self.macros.keys():
            self.Bind(wx.EVT_MENU, lambda x, m = macro: self.start_macro(m, self.macros[m]), self.macros_menu.Append(-1, macro))

    def OnExit(self, event):
        self.Close()

    def rescanports(self, event = None):
        scan = self.scanserial()
        portslist = list(scan)
        if self.settings.port != "" and self.settings.port not in portslist:
            portslist += [self.settings.port]
            self.serialport.Clear()
            self.serialport.AppendItems(portslist)
        try:
            if os.path.exists(self.settings.port) or self.settings.port in scan:
                self.serialport.SetValue(self.settings.port)
            elif len(portslist) > 0:
                self.serialport.SetValue(portslist[0])
        except:
            pass

    def cbkey(self, e):
        if e.GetKeyCode() == wx.WXK_UP:
            if self.commandbox.histindex == len(self.commandbox.history):
                self.commandbox.history+=[self.commandbox.GetValue()] #save current command
            if len(self.commandbox.history):
                self.commandbox.histindex = (self.commandbox.histindex-1)%len(self.commandbox.history)
                self.commandbox.SetValue(self.commandbox.history[self.commandbox.histindex])
                self.commandbox.SetSelection(0, len(self.commandbox.history[self.commandbox.histindex]))
        elif e.GetKeyCode() == wx.WXK_DOWN:
            if self.commandbox.histindex == len(self.commandbox.history):
                self.commandbox.history+=[self.commandbox.GetValue()] #save current command
            if len(self.commandbox.history):
                self.commandbox.histindex = (self.commandbox.histindex+1)%len(self.commandbox.history)
                self.commandbox.SetValue(self.commandbox.history[self.commandbox.histindex])
                self.commandbox.SetSelection(0, len(self.commandbox.history[self.commandbox.histindex]))
        else:
            e.Skip()

    def plate(self, e):
        import plater
        print "plate function activated"
        plater.stlwin(size = (800, 580), callback = self.platecb, parent = self).Show()

    def platecb(self, name):
        print "plated: "+name
        self.loadfile(None, name)

    def sdmenu(self, e):
        obj = e.GetEventObject()
        popupmenu = wx.Menu()
        item = popupmenu.Append(-1, _("SD Upload"))
        if not self.fgcode:
            item.Enable(False)
        self.Bind(wx.EVT_MENU, self.upload, id = item.GetId())
        item = popupmenu.Append(-1, _("SD Print"))
        self.Bind(wx.EVT_MENU, self.sdprintfile, id = item.GetId())
        self.panel.PopupMenu(popupmenu, obj.GetPosition())

    def htemp_change(self, event):
        if self.hsetpoint > 0:
            self.do_settemp("")
        wx.CallAfter(self.htemp.SetInsertionPoint, 0)

    def btemp_change(self, event):
        if self.bsetpoint > 0:
            self.do_bedtemp("")
        wx.CallAfter(self.btemp.SetInsertionPoint, 0)

    def showwin(self, event):
        if self.fgcode:
            self.gwindow.Show(True)
            self.gwindow.SetToolTip(wx.ToolTip("Mousewheel zooms the display\nShift / Mousewheel scrolls layers"))
            self.gwindow.Raise()

    def setfeeds(self, e):
        self.feedrates_changed = True
        try:
            self.settings._set("e_feedrate", self.efeedc.GetValue())
        except:
            pass
        try:
            self.settings._set("z_feedrate", self.zfeedc.GetValue())
        except:
            pass
        try:
            self.settings._set("xy_feedrate", self.xyfeedc.GetValue())
        except:
            pass

    def toggleview(self, e):
        if(self.mini):
            self.mini = False
            self.mainsizer.Fit(self)

            #self.SetSize(winsize)
            wx.CallAfter(self.minibtn.SetLabel, _("Mini mode"))

        else:
            self.mini = True
            self.uppersizer.Fit(self)

            #self.SetSize(winssize)
            wx.CallAfter(self.minibtn.SetLabel, _("Full mode"))

    def cbuttons_reload(self):
        allcbs = []
        ubs = self.uppersizer
        cs = self.centersizer
        #for item in ubs.GetChildren():
        #    if hasattr(item.GetWindow(),"custombutton"):
        #        allcbs += [(ubs, item.GetWindow())]
        for item in cs.GetChildren():
            if hasattr(item.GetWindow(),"custombutton"):
                allcbs += [(cs, item.GetWindow())]
        for sizer, button in allcbs:
            #sizer.Remove(button)
            button.Destroy()
        self.custombuttonbuttons = []
        newbuttonbuttonindex = len(self.custombuttons)
        while newbuttonbuttonindex>0 and self.custombuttons[newbuttonbuttonindex-1] is None:
            newbuttonbuttonindex -= 1
        while len(self.custombuttons) < 13:
            self.custombuttons.append(None)
        for i in xrange(len(self.custombuttons)):
            btndef = self.custombuttons[i]
            try:
                b = wx.Button(self.panel, -1, btndef.label, style = wx.BU_EXACTFIT)
                b.SetToolTip(wx.ToolTip(_("Execute command: ")+btndef.command))
                if btndef.background:
                    b.SetBackgroundColour(btndef.background)
                    rr, gg, bb = b.GetBackgroundColour().Get()
                    if 0.3*rr+0.59*gg+0.11*bb < 60:
                        b.SetForegroundColour("#ffffff")
            except:
                if i == newbuttonbuttonindex:
                    self.newbuttonbutton = b = wx.Button(self.panel, -1, "+", size = (19, 18), style = wx.BU_EXACTFIT)
                    #b.SetFont(wx.Font(12, wx.FONTFAMILY_SWISS, wx.FONTSTYLE_NORMAL, wx.FONTWEIGHT_BOLD))
                    b.SetForegroundColour("#4444ff")
                    b.SetToolTip(wx.ToolTip(_("click to add new custom button")))
                    b.Bind(wx.EVT_BUTTON, self.cbutton_edit)
                else:
                    b = wx.Button(self.panel,-1, ".", size = (1, 1))
                    #b = wx.StaticText(self.panel,-1, "", size = (72, 22), style = wx.ALIGN_CENTRE+wx.ST_NO_AUTORESIZE) #+wx.SIMPLE_BORDER
                    b.Disable()
                    #continue
            b.custombutton = i
            b.properties = btndef
            if btndef is not None:
                b.Bind(wx.EVT_BUTTON, self.procbutton)
                b.Bind(wx.EVT_MOUSE_EVENTS, self.editbutton)
            #else:
            #    b.Bind(wx.EVT_BUTTON, lambda e:e.Skip())
            self.custombuttonbuttons.append(b)
            #if i<4:
            #    ubs.Add(b)
            #else:
            cs.Add(b, pos = ((i)/4, (i)%4))
        self.mainsizer.Layout()

    def help_button(self):
        print _('Defines custom button. Usage: button <num> "title" [/c "colour"] command')

    def do_button(self, argstr):
        def nextarg(rest):
            rest = rest.lstrip()
            if rest.startswith('"'):
                return rest[1:].split('"',1)
            else:
                return rest.split(None, 1)
        #try:
        num, argstr = nextarg(argstr)
        num = int(num)
        title, argstr = nextarg(argstr)
        colour = None
        try:
            c1, c2 = nextarg(argstr)
            if c1 == "/c":
                colour, argstr = nextarg(c2)
        except:
            pass
        command = argstr.strip()
        if num<0 or num>=64:
            print _("Custom button number should be between 0 and 63")
            return
        while num >= len(self.custombuttons):
            self.custombuttons.append(None)
        self.custombuttons[num] = SpecialButton(title, command)
        if colour is not None:
            self.custombuttons[num].background = colour
        if not self.processing_rc:
            self.cbuttons_reload()
        #except Exception, x:
        #    print "Bad syntax for button definition, see 'help button'"
        #    print x

    def cbutton_save(self, n, bdef, new_n = None):
        if new_n is None: new_n = n
        if bdef is None or bdef == "":
            self.save_in_rc(("button %d" % n),'')
        elif bdef.background:
            colour = bdef.background
            if type(colour) not in (str, unicode):
                #print type(colour), map(type, colour)
                if type(colour) == tuple and tuple(map(type, colour)) == (int, int, int):
                    colour = map(lambda x:x%256, colour)
                    colour = wx.Colour(*colour).GetAsString(wx.C2S_NAME|wx.C2S_HTML_SYNTAX)
                else:
                    colour = wx.Colour(colour).GetAsString(wx.C2S_NAME|wx.C2S_HTML_SYNTAX)
            self.save_in_rc(("button %d" % n),'button %d "%s" /c "%s" %s' % (new_n, bdef.label, colour, bdef.command))
        else:
            self.save_in_rc(("button %d" % n),'button %d "%s" %s' % (new_n, bdef.label, bdef.command))

    def cbutton_edit(self, e, button = None):
        bedit = ButtonEdit(self)
        if button is not None:
            n = button.custombutton
            bedit.name.SetValue(button.properties.label)
            bedit.command.SetValue(button.properties.command)
            if button.properties.background:
                colour = button.properties.background
                if type(colour) not in (str, unicode):
                    #print type(colour)
                    if type(colour) == tuple and tuple(map(type, colour)) == (int, int, int):
                        colour = map(lambda x:x%256, colour)
                        colour = wx.Colour(*colour).GetAsString(wx.C2S_NAME|wx.C2S_HTML_SYNTAX)
                    else:
                        colour = wx.Colour(colour).GetAsString(wx.C2S_NAME|wx.C2S_HTML_SYNTAX)
                bedit.color.SetValue(colour)
        else:
            n = len(self.custombuttons)
            while n>0 and self.custombuttons[n-1] is None:
                n -= 1
        if bedit.ShowModal() == wx.ID_OK:
            if n == len(self.custombuttons):
                self.custombuttons+=[None]
            self.custombuttons[n]=SpecialButton(bedit.name.GetValue().strip(), bedit.command.GetValue().strip(), custom = True)
            if bedit.color.GetValue().strip()!="":
                self.custombuttons[n].background = bedit.color.GetValue()
            self.cbutton_save(n, self.custombuttons[n])
        wx.CallAfter(bedit.Destroy)
        wx.CallAfter(self.cbuttons_reload)

    def cbutton_remove(self, e, button):
        n = button.custombutton
        self.custombuttons[n]=None
        self.cbutton_save(n, None)
        #while len(self.custombuttons) and self.custombuttons[-1] is None:
        #    del self.custombuttons[-1]
        wx.CallAfter(self.cbuttons_reload)

    def cbutton_order(self, e, button, dir):
        n = button.custombutton
        if dir<0:
            n = n-1
        if n+1 >= len(self.custombuttons):
            self.custombuttons+=[None] # pad
        # swap
        self.custombuttons[n], self.custombuttons[n+1] = self.custombuttons[n+1], self.custombuttons[n]
        self.cbutton_save(n, self.custombuttons[n])
        self.cbutton_save(n+1, self.custombuttons[n+1])
        #if self.custombuttons[-1] is None:
        #    del self.custombuttons[-1]
        wx.CallAfter(self.cbuttons_reload)

    def editbutton(self, e):
        if e.IsCommandEvent() or e.ButtonUp(wx.MOUSE_BTN_RIGHT):
            if e.IsCommandEvent():
                pos = (0, 0)
            else:
                pos = e.GetPosition()
            popupmenu = wx.Menu()
            obj = e.GetEventObject()
            if hasattr(obj, "custombutton"):
                item = popupmenu.Append(-1, _("Edit custom button '%s'") % e.GetEventObject().GetLabelText())
                self.Bind(wx.EVT_MENU, lambda e, button = e.GetEventObject():self.cbutton_edit(e, button), item)
                item = popupmenu.Append(-1, _("Move left <<"))
                self.Bind(wx.EVT_MENU, lambda e, button = e.GetEventObject():self.cbutton_order(e, button,-1), item)
                if obj.custombutton == 0: item.Enable(False)
                item = popupmenu.Append(-1, _("Move right >>"))
                self.Bind(wx.EVT_MENU, lambda e, button = e.GetEventObject():self.cbutton_order(e, button, 1), item)
                if obj.custombutton == 63: item.Enable(False)
                pos = self.panel.ScreenToClient(e.GetEventObject().ClientToScreen(pos))
                item = popupmenu.Append(-1, _("Remove custom button '%s'") % e.GetEventObject().GetLabelText())
                self.Bind(wx.EVT_MENU, lambda e, button = e.GetEventObject():self.cbutton_remove(e, button), item)
            else:
                item = popupmenu.Append(-1, _("Add custom button"))
                self.Bind(wx.EVT_MENU, self.cbutton_edit, item)
            self.panel.PopupMenu(popupmenu, pos)
        elif e.Dragging() and e.ButtonIsDown(wx.MOUSE_BTN_LEFT):
            obj = e.GetEventObject()
            scrpos = obj.ClientToScreen(e.GetPosition())
            if not hasattr(self, "dragpos"):
                self.dragpos = scrpos
                e.Skip()
                return
            else:
                dx, dy = self.dragpos[0]-scrpos[0], self.dragpos[1]-scrpos[1]
                if dx*dx+dy*dy < 5*5: # threshold to detect dragging for jittery mice
                    e.Skip()
                    return
            if not hasattr(self, "dragging"):
                # init dragging of the custom button
                if hasattr(obj, "custombutton") and obj.properties is not None:
                    #self.newbuttonbutton.SetLabel("")
                    #self.newbuttonbutton.SetFont(wx.Font(10, wx.FONTFAMILY_DEFAULT, wx.FONTSTYLE_NORMAL, wx.FONTWEIGHT_NORMAL))
                    #self.newbuttonbutton.SetForegroundColour("black")
                    #self.newbuttonbutton.SetSize(obj.GetSize())
                    #if self.uppersizer.GetItem(self.newbuttonbutton) is not None:
                    #    self.uppersizer.SetItemMinSize(self.newbuttonbutton, obj.GetSize())
                    #    self.mainsizer.Layout()
                    for b in self.custombuttonbuttons:
                        #if b.IsFrozen(): b.Thaw()
                        if b.properties is None:
                            b.Enable()
                            b.SetLabel("")
                            b.SetFont(wx.Font(10, wx.FONTFAMILY_DEFAULT, wx.FONTSTYLE_NORMAL, wx.FONTWEIGHT_NORMAL))
                            b.SetForegroundColour("black")
                            b.SetSize(obj.GetSize())
                            if self.uppersizer.GetItem(b) is not None:
                                self.uppersizer.SetItemMinSize(b, obj.GetSize())
                                self.mainsizer.Layout()
                        #    b.SetStyle(wx.ALIGN_CENTRE+wx.ST_NO_AUTORESIZE+wx.SIMPLE_BORDER)
                    self.dragging = wx.Button(self.panel,-1, obj.GetLabel(), style = wx.BU_EXACTFIT)
                    self.dragging.SetBackgroundColour(obj.GetBackgroundColour())
                    self.dragging.SetForegroundColour(obj.GetForegroundColour())
                    self.dragging.sourcebutton = obj
                    self.dragging.Raise()
                    self.dragging.Disable()
                    self.dragging.SetPosition(self.panel.ScreenToClient(scrpos))
                    self.last_drag_dest = obj
                    self.dragging.label = obj.s_label = obj.GetLabel()
                    self.dragging.bgc = obj.s_bgc = obj.GetBackgroundColour()
                    self.dragging.fgc = obj.s_fgc = obj.GetForegroundColour()
            else:
                # dragging in progress
                self.dragging.SetPosition(self.panel.ScreenToClient(scrpos))
                wx.CallAfter(self.dragging.Refresh)
                btns = self.custombuttonbuttons
                dst = None
                src = self.dragging.sourcebutton
                drg = self.dragging
                for b in self.custombuttonbuttons:
                    if b.GetScreenRect().Contains(scrpos):
                        dst = b
                        break
                #if dst is None and self.panel.GetScreenRect().Contains(scrpos):
                #    # try to check if it is after buttons at the end
                #    tspos = self.panel.ClientToScreen(self.uppersizer.GetPosition())
                #    bspos = self.panel.ClientToScreen(self.centersizer.GetPosition())
                #    tsrect = wx.Rect(*(tspos.Get()+self.uppersizer.GetSize().Get()))
                #    bsrect = wx.Rect(*(bspos.Get()+self.centersizer.GetSize().Get()))
                #    lbrect = btns[-1].GetScreenRect()
                #    p = scrpos.Get()
                #    if len(btns)<4 and tsrect.Contains(scrpos):
                #        if lbrect.GetRight() < p[0]:
                #            print "Right of last button on upper cb sizer"
                #    if bsrect.Contains(scrpos):
                #        if lbrect.GetBottom() < p[1]:
                #            print "Below last button on lower cb sizer"
                #        if lbrect.GetRight() < p[0] and lbrect.GetTop() <= p[1] and lbrect.GetBottom() >= p[1]:
                #            print "Right to last button on lower cb sizer"
                if dst is not self.last_drag_dest:
                    if self.last_drag_dest is not None:
                        self.last_drag_dest.SetBackgroundColour(self.last_drag_dest.s_bgc)
                        self.last_drag_dest.SetForegroundColour(self.last_drag_dest.s_fgc)
                        self.last_drag_dest.SetLabel(self.last_drag_dest.s_label)
                    if dst is not None and dst is not src:
                        dst.s_bgc = dst.GetBackgroundColour()
                        dst.s_fgc = dst.GetForegroundColour()
                        dst.s_label = dst.GetLabel()
                        src.SetBackgroundColour(dst.GetBackgroundColour())
                        src.SetForegroundColour(dst.GetForegroundColour())
                        src.SetLabel(dst.GetLabel())
                        dst.SetBackgroundColour(drg.bgc)
                        dst.SetForegroundColour(drg.fgc)
                        dst.SetLabel(drg.label)
                    else:
                        src.SetBackgroundColour(drg.bgc)
                        src.SetForegroundColour(drg.fgc)
                        src.SetLabel(drg.label)
                    self.last_drag_dest = dst
        elif hasattr(self, "dragging") and not e.ButtonIsDown(wx.MOUSE_BTN_LEFT):
            # dragging finished
            obj = e.GetEventObject()
            scrpos = obj.ClientToScreen(e.GetPosition())
            dst = None
            src = self.dragging.sourcebutton
            drg = self.dragging
            for b in self.custombuttonbuttons:
                if b.GetScreenRect().Contains(scrpos):
                    dst = b
                    break
            if dst is not None:
                src_i = src.custombutton
                dst_i = dst.custombutton
                self.custombuttons[src_i], self.custombuttons[dst_i] = self.custombuttons[dst_i], self.custombuttons[src_i]
                self.cbutton_save(src_i, self.custombuttons[src_i])
                self.cbutton_save(dst_i, self.custombuttons[dst_i])
                while self.custombuttons[-1] is None:
                    del self.custombuttons[-1]
            wx.CallAfter(self.dragging.Destroy)
            del self.dragging
            wx.CallAfter(self.cbuttons_reload)
            del self.last_drag_dest
            del self.dragpos
        else:
            e.Skip()

    def homeButtonClicked(self, corner):
        # When user clicks on the XY control, the Z control no longer gets spacebar/repeat signals
        self.zb.clearRepeat()
        if corner == 0: # upper-left
            self.onecmd('home X')
        elif corner == 1: # upper-right
            self.onecmd('home Y')
        elif corner == 2: # lower-right
            self.onecmd('home Z')
        elif corner == 3: # lower-left
            self.onecmd('home')
        else:
            return
        self.p.send_now('M114')

    def moveXY(self, x, y):
        # When user clicks on the XY control, the Z control no longer gets spacebar/repeat signals
        self.zb.clearRepeat()
        if x != 0:
            self.onecmd('move X %s' % x)
        elif y != 0:
            self.onecmd('move Y %s' % y)
        else:
            return
        self.p.send_now('M114')

    def moveZ(self, z):
        if z != 0:
            self.onecmd('move Z %s' % z)
            self.p.send_now('M114')
        # When user clicks on the Z control, the XY control no longer gets spacebar/repeat signals
        self.xyb.clearRepeat()

    def spacebarAction(self):
        self.zb.repeatLast()
        self.xyb.repeatLast()

    def procbutton(self, e):
        try:
            if hasattr(e.GetEventObject(),"custombutton"):
                if wx.GetKeyState(wx.WXK_CONTROL) or wx.GetKeyState(wx.WXK_ALT):
                    return self.editbutton(e)
                self.cur_button = e.GetEventObject().custombutton
            self.onecmd(e.GetEventObject().properties.command)
            self.cur_button = None
        except:
            print _("event object missing")
            self.cur_button = None
            raise

    def kill(self, e):
        self.statuscheck = False
        if self.status_thread:
            self.status_thread.join()
            self.status_thread = None
        self.p.recvcb = None
        self.p.disconnect()
        if hasattr(self, "feedrates_changed"):
            self.save_in_rc("set xy_feedrate", "set xy_feedrate %d" % self.settings.xy_feedrate)
            self.save_in_rc("set z_feedrate", "set z_feedrate %d" % self.settings.z_feedrate)
            self.save_in_rc("set e_feedrate", "set e_feedrate %d" % self.settings.e_feedrate)
        wx.CallAfter(self.gwindow.Destroy)
        wx.CallAfter(self.Destroy)

    def do_monitor(self, l = ""):
        if l.strip()=="":
            self.monitorbox.SetValue(not self.monitorbox.GetValue())
        elif l.strip()=="off":
            wx.CallAfter(self.monitorbox.SetValue, False)
        else:
            try:
                self.monitor_interval = float(l)
                wx.CallAfter(self.monitorbox.SetValue, self.monitor_interval>0)
            except:
                print _("Invalid period given.")
        self.setmonitor(None)
        if self.monitor:
            print _("Monitoring printer.")
        else:
            print _("Done monitoring.")

    def setmonitor(self, e):
        self.monitor = self.monitorbox.GetValue()
        self.set("monitor", self.monitor)
        if self.monitor:
            wx.CallAfter(self.graph.StartPlotting, 1000)
        else:
            wx.CallAfter(self.graph.StopPlotting)

    def addtexttolog(self,text):
        try:
            self.logbox.AppendText(text)
        except:
            print _("Attempted to write invalid text to console, which could be due to an invalid baudrate")

    def setloud(self,e):
        self.p.loud=e.IsChecked()

    def sendline(self, e):
        command = self.commandbox.GetValue()
        if not len(command):
            return
        wx.CallAfter(self.addtexttolog, ">>>" + command + "\n");
        self.onecmd(str(command))
        self.commandbox.SetSelection(0, len(command))
        self.commandbox.history.append(command)
        self.commandbox.histindex = len(self.commandbox.history)

    def clearOutput(self, e):
        self.logbox.Clear()

    def update_tempdisplay(self):
        try:
            hotend_temp = parse_temperature_report(self.tempreport, "T:")
            wx.CallAfter(self.graph.SetExtruder0Temperature, hotend_temp)
            if self.display_gauges: wx.CallAfter(self.hottgauge.SetValue, hotend_temp)
            bed_temp = parse_temperature_report(self.tempreport, "B:")
            wx.CallAfter(self.graph.SetBedTemperature, bed_temp)
            if self.display_gauges: wx.CallAfter(self.bedtgauge.SetValue, bed_temp)
        except:
            traceback.print_exc()

    def update_pos(self, l):
        bits = gcoder.m114_exp.findall(l)
        x = None
        y = None
        z = None
        for bit in bits:
            if x is None and bit.startswith("X"):
                x = float(bit[1:].replace(":",""))
            elif y is None and bit.startswith("Y"):
                y = float(bit[1:].replace(":",""))
            elif z is None and bit.startswith("Z"):
                z = float(bit[1:].replace(":",""))
        if x is not None: self.current_pos[0] = x
        if y is not None: self.current_pos[1] = y
        if z is not None: self.current_pos[2] = z

    def statuschecker(self):
        while self.statuscheck:
            string = ""
            fractioncomplete = 0.0
            if self.sdprinting:
                fractioncomplete = float(self.percentdone / 100.0)
                string += _(" SD printing:%04.2f %%") % (self.percentdone,)
                if fractioncomplete > 0.0:
                    secondselapsed = int(time.time() - self.starttime + self.extra_print_time)
                    secondsestimate = secondselapsed / fractioncomplete
                    secondsremain = secondsestimate - secondselapsed
                    string += _(" Est: %s of %s remaining | ") % (format_duration(secondsremain),
                                                                  format_duration(secondsestimate))
                    string += _(" Z: %.3f mm") % self.curlayer
            if self.p.printing:
                fractioncomplete = float(self.p.queueindex) / len(self.p.mainqueue)
                string += _(" Printing: %04.2f%% |") % (100*float(self.p.queueindex)/len(self.p.mainqueue),)
                string += _(" Line# %d of %d lines |" ) % (self.p.queueindex, len(self.p.mainqueue))
                if self.p.queueindex > 0:
                    secondselapsed = int(time.time() - self.starttime + self.extra_print_time)
                    secondsremain = self.compute_eta(self.p.queueindex)
                    secondsestimate = secondselapsed + secondsremain
                    string += _(" Est: %s of %s remaining | ") % (format_duration(secondsremain),
                                                                  format_duration(secondsestimate))
                    string += _(" Z: %.3f mm") % self.curlayer
            wx.CallAfter(self.status.SetStatusText, string)
            wx.CallAfter(self.gviz.Refresh)
            if(self.monitor and self.p.online):
                if self.sdprinting:
                    self.p.send_now("M27")
                if not hasattr(self, "auto_monitor_pattern"):
                    self.auto_monitor_pattern = re.compile(r"(ok\s+)?T:[\d\.]+(\s+B:[\d\.]+)?(\s+@:[\d\.]+)?\s*")
                self.capture_skip[self.auto_monitor_pattern] = self.capture_skip.setdefault(self.auto_monitor_pattern, 0) + 1
                self.p.send_now("M105")
            cur_time = time.time()
            while time.time() < cur_time + self.monitor_interval:
                if not self.statuscheck:
                    break
                time.sleep(0.25)
            while not self.sentlines.empty():
                gc = self.sentlines.get_nowait()
                wx.CallAfter(self.gviz.addgcode, gc, 1)
        wx.CallAfter(self.status.SetStatusText, _("Not connected to printer."))

    def capture(self, func, *args, **kwargs):
        stdout = sys.stdout
        cout = None
        try:
            cout = self.cout
        except:
            pass
        if cout is None:
            cout = cStringIO.StringIO()

        sys.stdout = cout
        retval = None
        try:
            retval = func(*args,**kwargs)
        except:
            traceback.print_exc()
        sys.stdout = stdout
        return retval

    def recvcb(self, l):
        isreport = False
        if "ok C:" in l or "Count" in l:
            self.posreport = l
            self.update_pos(l)
            isreport = True
        if "ok T:" in l:
            self.tempreport = l
            wx.CallAfter(self.tempdisp.SetLabel, self.tempreport.strip().replace("ok ", ""))
            self.update_tempdisplay()
            isreport = True
        tstring = l.rstrip()
        if self.p.loud or (tstring not in ["ok", "wait"] and not isreport):
            wx.CallAfter(self.addtexttolog, tstring + "\n");
        for listener in self.recvlisteners:
            listener(l)

    def listfiles(self, line, ignored = False):
        if "Begin file list" in line:
            self.listing = 1
        elif "End file list" in line:
            self.listing = 0
            self.recvlisteners.remove(self.listfiles)
            wx.CallAfter(self.filesloaded)
        elif self.listing:
            self.sdfiles.append(line.strip().lower())

    def waitforsdresponse(self, l):
        if "file.open failed" in l:
            wx.CallAfter(self.status.SetStatusText, _("Opening file failed."))
            self.recvlisteners.remove(self.waitforsdresponse)
            return
        if "File opened" in l:
            wx.CallAfter(self.status.SetStatusText, l)
        if "File selected" in l:
            wx.CallAfter(self.status.SetStatusText, _("Starting print"))
            self.sdprinting = 1
            self.p.send_now("M24")
            self.startcb()
            return
        if "Done printing file" in l:
            wx.CallAfter(self.status.SetStatusText, l)
            self.sdprinting = 0
            self.recvlisteners.remove(self.waitforsdresponse)
            self.endcb()
            return
        if "SD printing byte" in l:
            #M27 handler
            try:
                resp = l.split()
                vals = resp[-1].split("/")
                self.percentdone = 100.0*int(vals[0])/int(vals[1])
            except:
                pass

    def filesloaded(self):
        dlg = wx.SingleChoiceDialog(self, _("Select the file to print"), _("Pick SD file"), self.sdfiles)
        if(dlg.ShowModal() == wx.ID_OK):
            target = dlg.GetStringSelection()
            if len(target):
                self.recvlisteners+=[self.waitforsdresponse]
                self.p.send_now("M23 "+target.lower())
        dlg.Destroy()
        #print self.sdfiles

    def getfiles(self):
        if not self.p.online:
            self.sdfiles = []
            return
        self.listing = 0
        self.sdfiles = []
        self.recvlisteners+=[self.listfiles]
        self.p.send_now("M21")
        self.p.send_now("M20")

    def skein_func(self):
        try:
            param = self.expandcommand(self.settings.slicecommand).encode()
            print "Slicing: ", param
            pararray = [i.replace("$s", self.filename).replace("$o", self.filename.replace(".stl", "_export.gcode").replace(".STL", "_export.gcode")).encode() for i in shlex.split(param.replace("\\", "\\\\").encode())]
                #print pararray
            self.skeinp = subprocess.Popen(pararray, stderr = subprocess.STDOUT, stdout = subprocess.PIPE)
            while True:
                o = self.skeinp.stdout.read(1)
                if o == '' and self.skeinp.poll() != None: break
                sys.stdout.write(o)
            self.skeinp.wait()
            self.stopsf = 1
        except:
            print _("Failed to execute slicing software: ")
            self.stopsf = 1
            traceback.print_exc(file = sys.stdout)

    def skein_monitor(self):
        while(not self.stopsf):
            try:
                wx.CallAfter(self.status.SetStatusText, _("Slicing..."))#+self.cout.getvalue().split("\n")[-1])
            except:
                pass
            time.sleep(0.1)
        fn = self.filename
        try:
            self.filename = self.filename.replace(".stl", "_export.gcode").replace(".STL", "_export.gcode").replace(".obj", "_export.gcode").replace(".OBJ", "_export.gcode")
            self.fgcode = gcoder.GCode(open(self.filename))
            if self.p.online:
                wx.CallAfter(self.printbtn.Enable)

<<<<<<< HEAD
            wx.CallAfter(self.status.SetStatusText, _("Loaded %s, %d lines") % (self.filename, len(self.fgcode),))
=======
            wx.CallAfter(self.status.SetStatusText, _("Loaded %s, %d lines") % (self.filename, len(self.f),))
            print _("Loaded %s, %d lines") % (self.filename, len(self.f),)
>>>>>>> 7ee7e1d9
            wx.CallAfter(self.pausebtn.Disable)
            wx.CallAfter(self.printbtn.SetLabel, _("Print"))

            threading.Thread(target = self.loadviz).start()
        except:
            self.filename = fn
        wx.CallAfter(self.loadbtn.SetLabel, _("Load File"))
        self.skeining = 0
        self.skeinp = None

    def skein(self, filename):
        wx.CallAfter(self.loadbtn.SetLabel, _("Cancel"))
        print _("Slicing ") + filename
        self.cout = StringIO.StringIO()
        self.filename = filename
        self.stopsf = 0
        self.skeining = 1
        threading.Thread(target = self.skein_func).start()
        threading.Thread(target = self.skein_monitor).start()

    def do_load(self,l):
        if hasattr(self, 'skeining'):
            self.loadfile(None, l)
        else:
            self._do_load(l)

    def loadfile(self, event, filename = None):
        if self.skeining and self.skeinp is not None:
            self.skeinp.terminate()
            return
        basedir = self.settings.last_file_path
        if not os.path.exists(basedir):
            basedir = "."
            try:
                basedir = os.path.split(self.filename)[0]
            except:
                pass
	dlg=None
	if filename is None:
	        dlg = wx.FileDialog(self, _("Open file to print"), basedir, style = wx.FD_OPEN|wx.FD_FILE_MUST_EXIST)
        	dlg.SetWildcard(_("OBJ, STL, and GCODE files (*.gcode;*.gco;*.g;*.stl;*.STL;*.obj;*.OBJ)|*.gcode;*.gco;*.g;*.stl;*.STL;*.obj;*.OBJ|All Files (*.*)|*.*"))
        if(filename is not None or dlg.ShowModal() == wx.ID_OK):
            if filename is not None:
                name = filename
            else:
                name = dlg.GetPath()
            if not(os.path.exists(name)):
                self.status.SetStatusText(_("File not found!"))
                if dlg is not None:
                    dlg.Destroy()
                return
            path = os.path.split(name)[0]
            if path != self.settings.last_file_path:
                self.set("last_file_path", path)
            if name.lower().endswith(".stl"):
                self.skein(name)
            elif name.lower().endswith(".obj"):
                self.skein(name)
            else:
                self.filename = name
<<<<<<< HEAD
                self.fgcode = gcoder.GCode(open(self.filename))
                self.status.SetStatusText(_("Loaded %s, %d lines") % (name, len(self.fgcode)))
=======
                self.f = [line.strip() for line in open(self.filename)]
                self.fgcode = gcoder.GCode(self.f)
                self.status.SetStatusText(_("Loaded %s, %d lines") % (name, len(self.f)))
                print _("Loaded %s, %d lines") % (name, len(self.f))
>>>>>>> 7ee7e1d9
                wx.CallAfter(self.printbtn.SetLabel, _("Print"))
                wx.CallAfter(self.pausebtn.SetLabel, _("Pause"))
                wx.CallAfter(self.pausebtn.Disable)
                wx.CallAfter(self.recoverbtn.Disable)
                if self.p.online:
                    wx.CallAfter(self.printbtn.Enable)
                threading.Thread(target = self.loadviz).start()
            if dlg is not None:
                dlg.Destroy()	

    def loadviz(self):
        gcode = self.fgcode
        print gcode.filament_length, _("mm of filament used in this print")
        print _("The print goes:")
        print _("- from %.2f mm to %.2f mm in X and is %.2f mm wide") % (gcode.xmin, gcode.xmax, gcode.width)
        print _("- from %.2f mm to %.2f mm in Y and is %.2f mm deep") % (gcode.ymin, gcode.ymax, gcode.depth)
        print _("- from %.2f mm to %.2f mm in Z and is %.2f mm high") % (gcode.zmin, gcode.zmax, gcode.height)
        print _("Estimated duration: %s") % gcode.estimate_duration()
        self.gviz.clear()
        self.gwindow.p.clear()
        self.gviz.addfile(gcode)
        self.gwindow.p.addfile(gcode)
        self.gviz.showall = 1
        wx.CallAfter(self.gviz.Refresh)

    def printfile(self, event):
        self.extra_print_time = 0
        if self.paused:
            self.p.paused = 0
            self.paused = 0
            self.on_startprint()
            if self.sdprinting:
                self.p.send_now("M26 S0")
                self.p.send_now("M24")
                return

        if not self.fgcode:
            wx.CallAfter(self.status.SetStatusText, _("No file loaded. Please use load first."))
            return
        if not self.p.online:
            wx.CallAfter(self.status.SetStatusText, _("Not connected to printer."))
            return
        self.on_startprint()
        self.p.startprint(self.fgcode)

    def on_startprint(self):
        wx.CallAfter(self.pausebtn.SetLabel, _("Pause"))
        wx.CallAfter(self.pausebtn.Enable)
        wx.CallAfter(self.printbtn.SetLabel, _("Restart"))

    def endupload(self):
        self.p.send_now("M29 ")
        wx.CallAfter(self.status.SetStatusText, _("File upload complete"))
        time.sleep(0.5)
        self.p.clear = True
        self.uploading = False

    def uploadtrigger(self, l):
        if "Writing to file" in l:
            self.uploading = True
            self.p.startprint(self.fgcode)
            self.p.endcb = self.endupload
            self.recvlisteners.remove(self.uploadtrigger)
        elif "open failed, File" in l:
            self.recvlisteners.remove(self.uploadtrigger)

    def upload(self, event):
        if not self.fgcode:
            return
        if not self.p.online:
            return
        dlg = wx.TextEntryDialog(self, ("Enter a target filename in 8.3 format:"), _("Pick SD filename") ,dosify(self.filename))
        if dlg.ShowModal() == wx.ID_OK:
            self.p.send_now("M21")
            self.p.send_now("M28 "+str(dlg.GetValue()))
            self.recvlisteners+=[self.uploadtrigger]
        dlg.Destroy()

    def pause(self, event):
        print _("Paused.")
        if not self.paused:
            if self.sdprinting:
                self.p.send_now("M25")
            else:
                if(not self.p.printing):
                    #print "Not printing, cannot pause."
                    return
                self.p.pause()
                self.p.runSmallScript(self.pauseScript)
            self.paused = True
            #self.p.runSmallScript(self.pauseScript)
            self.extra_print_time += int(time.time() - self.starttime)
            wx.CallAfter(self.pausebtn.SetLabel, _("Resume"))
        else:
            self.paused = False
            if self.sdprinting:
                self.p.send_now("M24")
            else:
                self.p.resume()
            wx.CallAfter(self.pausebtn.SetLabel, _("Pause"))

    def sdprintfile(self, event):
        self.on_startprint()
        threading.Thread(target = self.getfiles).start()

    def connect(self, event = None):
        print _("Connecting...")
        port = None
        try:
            port = self.scanserial()[0]
        except:
            pass
        if self.serialport.GetValue()!="":
            port = str(self.serialport.GetValue())
        baud = 115200
        try:
            baud = int(self.baud.GetValue())
        except:
            pass
        if self.paused:
            self.p.paused = 0
            self.p.printing = 0
            wx.CallAfter(self.pausebtn.SetLabel, _("Pause"))
            wx.CallAfter(self.printbtn.SetLabel, _("Print"))
            self.paused = 0
            if self.sdprinting:
                self.p.send_now("M26 S0")
        try:
            self.p.connect(port, baud)
        except SerialException as e:
            # Currently, there is no errno, but it should be there in the future
            if e.errno == 2:
                print _("Error: You are trying to connect to a non-exisiting port.")
            elif e.errno == 8:
                print _("Error: You don't have permission to open %s.") % port
                print _("You might need to add yourself to the dialout group.")
            else:
                print e
            # Kill the scope anyway
            return
        self.statuscheck = True
        if port != self.settings.port:
            self.set("port", port)
        if baud != self.settings.baudrate:
            self.set("baudrate", str(baud))
        self.status_thread = threading.Thread(target = self.statuschecker)
        self.status_thread.start()
        if self.predisconnect_mainqueue:
            self.recoverbtn.Enable()

    def recover(self, event):
        self.extra_print_time = 0
        if not self.p.online:
            wx.CallAfter(self.status.SetStatusText, _("Not connected to printer."))
            return
        # Reset Z
        self.p.send_now("G92 Z%f" % self.predisconnect_layer)
        # Home X and Y
        self.p.send_now("G28 X Y")
        self.on_startprint()
        self.p.startprint(self.predisconnect_mainqueue, self.p.queueindex)

    def store_predisconnect_state(self):
        self.predisconnect_mainqueue = self.p.mainqueue
        self.predisconnect_queueindex = self.p.queueindex
        self.predisconnect_layer = self.curlayer

    def disconnect(self, event):
        print _("Disconnected.")
        if self.p.printing or self.p.paused or self.paused:
            self.store_predisconnect_state()
        self.p.disconnect()
        self.statuscheck = False
        if self.status_thread:
            self.status_thread.join()
            self.status_thread = None

        self.connectbtn.SetLabel(_("Connect"))
        self.connectbtn.SetToolTip(wx.ToolTip("Connect to the printer"))
        self.connectbtn.Bind(wx.EVT_BUTTON, self.connect)

        wx.CallAfter(self.printbtn.Disable)
        wx.CallAfter(self.pausebtn.Disable)
        wx.CallAfter(self.recoverbtn.Disable)
        for i in self.printerControls:
            wx.CallAfter(i.Disable)

        # Disable XYButtons and ZButtons
        wx.CallAfter(self.xyb.disable)
        wx.CallAfter(self.zb.disable)

        if self.paused:
            self.p.paused = 0
            self.p.printing = 0
            wx.CallAfter(self.pausebtn.SetLabel, _("Pause"))
            wx.CallAfter(self.printbtn.SetLabel, _("Print"))
            self.paused = 0
            if self.sdprinting:
                self.p.send_now("M26 S0")

    def reset(self, event):
        print _("Reset.")
        dlg = wx.MessageDialog(self, _("Are you sure you want to reset the printer?"), _("Reset?"), wx.YES|wx.NO)
        if dlg.ShowModal() == wx.ID_YES:
            self.p.reset()
            self.sethotendgui(0)
            self.setbedgui(0)
            self.p.printing = 0
            wx.CallAfter(self.printbtn.SetLabel, _("Print"))
            if self.paused:
                self.p.paused = 0
                wx.CallAfter(self.pausebtn.SetLabel, _("Pause"))
                self.paused = 0
        dlg.Destroy()

class PronterApp(wx.App):

    mainwindow = None

    def __init__(self, *args, **kwargs):
        super(PronterApp, self).__init__(*args, **kwargs)
        self.mainwindow = PronterWindow()
        self.mainwindow.Show()

if __name__ == '__main__':
    app = PronterApp(False)
    try:
        app.MainLoop()
    except KeyboardInterrupt:
        pass
    del app<|MERGE_RESOLUTION|>--- conflicted
+++ resolved
@@ -1343,12 +1343,8 @@
             if self.p.online:
                 wx.CallAfter(self.printbtn.Enable)
 
-<<<<<<< HEAD
             wx.CallAfter(self.status.SetStatusText, _("Loaded %s, %d lines") % (self.filename, len(self.fgcode),))
-=======
-            wx.CallAfter(self.status.SetStatusText, _("Loaded %s, %d lines") % (self.filename, len(self.f),))
-            print _("Loaded %s, %d lines") % (self.filename, len(self.f),)
->>>>>>> 7ee7e1d9
+            print _("Loaded %s, %d lines") % (self.filename, len(self.fgcode),)
             wx.CallAfter(self.pausebtn.Disable)
             wx.CallAfter(self.printbtn.SetLabel, _("Print"))
 
@@ -1409,15 +1405,9 @@
                 self.skein(name)
             else:
                 self.filename = name
-<<<<<<< HEAD
                 self.fgcode = gcoder.GCode(open(self.filename))
                 self.status.SetStatusText(_("Loaded %s, %d lines") % (name, len(self.fgcode)))
-=======
-                self.f = [line.strip() for line in open(self.filename)]
-                self.fgcode = gcoder.GCode(self.f)
-                self.status.SetStatusText(_("Loaded %s, %d lines") % (name, len(self.f)))
-                print _("Loaded %s, %d lines") % (name, len(self.f))
->>>>>>> 7ee7e1d9
+                print _("Loaded %s, %d lines") % (name, len(self.fgcode))
                 wx.CallAfter(self.printbtn.SetLabel, _("Print"))
                 wx.CallAfter(self.pausebtn.SetLabel, _("Pause"))
                 wx.CallAfter(self.pausebtn.Disable)
