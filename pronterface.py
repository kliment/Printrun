--- conflicted
+++ resolved
@@ -523,48 +523,39 @@
         self.settoff=wx.Button(self.panel,-1,_("Off"),size=(36,-1),pos=(45,335))
         self.settoff.Bind(wx.EVT_BUTTON,lambda e:self.do_settemp("off"))
         self.printerControls.append(self.settoff)
-        lls.Add(self.settoff,pos=(11,1),span=(1,1))
+        lls.Add(self.settoff,pos=(3,1),span=(1,1))
         
         if self.settings.last_temperature not in map(float,self.temps.values()):
             htemp_choices = [str(self.settings.last_temperature)] + htemp_choices
         self.htemp=wx.ComboBox(self.panel, -1,
                 choices=htemp_choices,style=wx.CB_DROPDOWN, size=(60,25),pos=(45,337))
         self.htemp.Bind(wx.EVT_COMBOBOX,self.htemp_change)
-        lls.Add(self.htemp,pos=(11,2),span=(1,2))
-        
-<<<<<<< HEAD
+
+        lls.Add(self.htemp,pos=(3,2),span=(1,2))
         self.settbtn=wx.Button(self.panel,-1,_("Set"),size=(36,-1),pos=(125,335))
         self.settbtn.Bind(wx.EVT_BUTTON,self.do_settemp)
         self.printerControls.append(self.settbtn)
-        lls.Add(self.settbtn,pos=(11,4),span=(1,2))
-        
-        lls.Add(wx.StaticText(self.panel,-1,_("Bed:"),pos=(0,343)),pos=(12,0),span=(1,1))
-=======
-        lls.Add(self.htemp,pos=(3,1),span=(1,3))
-        self.settbtn=wx.Button(self.panel,-1,_("Set"),size=(38,-1),pos=(135,335))
-        self.settbtn.Bind(wx.EVT_BUTTON,self.do_settemp)
-        self.printerControls.append(self.settbtn)
         lls.Add(self.settbtn,pos=(3,4),span=(1,1))
+        
         lls.Add(wx.StaticText(self.panel,-1,_("Bed:"),pos=(0,343)),pos=(4,0),span=(1,1),flag=wx.ALIGN_CENTER)
->>>>>>> b83cddb9
         btemp_choices=[self.bedtemps[i]+" ("+i+")" for i in sorted(self.bedtemps.keys(),key=lambda x:self.temps[x])]
         
         self.setboff=wx.Button(self.panel,-1,_("Off"),size=(36,-1),pos=(135,335))
         self.setboff.Bind(wx.EVT_BUTTON,lambda e:self.do_bedtemp("off"))
         self.printerControls.append(self.setboff)
-        lls.Add(self.setboff,pos=(12,1),span=(1,1))
+        lls.Add(self.setboff,pos=(4,1),span=(1,1))
         
         if self.settings.last_bed_temperature not in map(float,self.bedtemps.values()):
             btemp_choices = [str(self.settings.last_bed_temperature)] + btemp_choices
         self.btemp=wx.ComboBox(self.panel, -1,
                 choices=btemp_choices,style=wx.CB_DROPDOWN, size=(60,25),pos=(135,367))
         self.btemp.Bind(wx.EVT_COMBOBOX,self.btemp_change)
-        lls.Add(self.btemp,pos=(12,2),span=(1,2))
+        lls.Add(self.btemp,pos=(4,2),span=(1,2))
         
         self.setbbtn=wx.Button(self.panel,-1,_("Set"),size=(38,-1),pos=(135,365))
         self.setbbtn.Bind(wx.EVT_BUTTON,self.do_bedtemp)
         self.printerControls.append(self.setbbtn)
-        lls.Add(self.setbbtn,pos=(12,4),span=(1,2))
+        lls.Add(self.setbbtn,pos=(4,4),span=(1,2))
         
         self.btemp.SetValue(str(self.settings.last_bed_temperature))
         self.htemp.SetValue(str(self.settings.last_temperature))
@@ -585,15 +576,8 @@
         if( '(' not in self.htemp.Value):
             self.htemp.SetValue(self.htemp.Value + ' (user)')   
 
-<<<<<<< HEAD
-=======
-
-        lls.Add(self.btemp,pos=(4,1),span=(1,3))
-        self.setbbtn=wx.Button(self.panel,-1,_("Set"),size=(38,-1),pos=(135,365))
-        self.setbbtn.Bind(wx.EVT_BUTTON,self.do_bedtemp)
-        self.printerControls.append(self.setbbtn)
-        lls.Add(self.setbbtn,pos=(4,4),span=(1,2))
->>>>>>> b83cddb9
+        #lls.Add(self.btemp,pos=(4,1),span=(1,3))
+        #lls.Add(self.setbbtn,pos=(4,4),span=(1,2))
         self.tempdisp=wx.StaticText(self.panel,-1,"")
         lls.Add(self.tempdisp,pos=(4,6),span=(1,3))
         
