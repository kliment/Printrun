#!/usr/bin/python
import os
import wx,math,stltool
from wx import glcanvas
import time
import threading
        
import pyglet
pyglet.options['shadow_window'] = False
pyglet.options['debug_gl'] = False
from pyglet import gl
from pyglet.gl import *

class GLPanel(wx.Panel):

    '''A simple class for using OpenGL with wxPython.'''

    def __init__(self, parent, id, pos=wx.DefaultPosition,
                 size=wx.DefaultSize, style=0):
        # Forcing a no full repaint to stop flickering
        style = style | wx.NO_FULL_REPAINT_ON_RESIZE
        #call super function
        super(GLPanel, self).__init__(parent, id, pos, size, style)

        #init gl canvas data
        self.GLinitialized = False
        attribList = (glcanvas.WX_GL_RGBA, # RGBA
                      glcanvas.WX_GL_DOUBLEBUFFER, # Double Buffered
                      glcanvas.WX_GL_DEPTH_SIZE, 24) # 24 bit
        # Create the canvas
        self.sizer = wx.BoxSizer(wx.HORIZONTAL)
        self.canvas = glcanvas.GLCanvas(self, attribList=attribList)
        self.sizer.Add(self.canvas, 1, wx.EXPAND)
        self.SetSizer(self.sizer)
        #self.sizer.Fit(self)
        self.Layout()
        
        # bind events
        self.canvas.Bind(wx.EVT_ERASE_BACKGROUND, self.processEraseBackgroundEvent)
        self.canvas.Bind(wx.EVT_SIZE, self.processSizeEvent)
        self.canvas.Bind(wx.EVT_PAINT, self.processPaintEvent)

    #==========================================================================
    # Canvas Proxy Methods
    #==========================================================================
    def GetGLExtents(self):
        '''Get the extents of the OpenGL canvas.'''
        return self.canvas.GetClientSize()

    def SwapBuffers(self):
        '''Swap the OpenGL buffers.'''
        self.canvas.SwapBuffers()

    #==========================================================================
    # wxPython Window Handlers
    #==========================================================================
    def processEraseBackgroundEvent(self, event):
        '''Process the erase background event.'''
        pass # Do nothing, to avoid flashing on MSWin

    def processSizeEvent(self, event):
        '''Process the resize event.'''
        if self.canvas.GetContext():
            # Make sure the frame is shown before calling SetCurrent.
            self.Show()
            self.canvas.SetCurrent()
            size = self.GetGLExtents()
            self.winsize = (size.width, size.height)
            self.width, self.height = size.width, size.height
            self.OnReshape(size.width, size.height)
            self.canvas.Refresh(False)
        event.Skip()

    def processPaintEvent(self, event):
        '''Process the drawing event.'''
        self.canvas.SetCurrent()
        
        # This is a 'perfect' time to initialize OpenGL ... only if we need to
        if not self.GLinitialized:
            self.OnInitGL()
            self.GLinitialized = True
        
        self.OnDraw()
        event.Skip()
        
    def Destroy(self):
        #clean up the pyglet OpenGL context
        #self.pygletcontext.destroy()
        #call the super method
        super(wx.Panel, self).Destroy()

    #==========================================================================
    # GLFrame OpenGL Event Handlers
    #==========================================================================
    def OnInitGL(self):
        '''Initialize OpenGL for use in the window.'''
        #create a pyglet context for this panel
        self.pmat=(GLdouble * 16)()
        self.mvmat=(GLdouble * 16)()
        self.pygletcontext = Context(current_context)
        self.pygletcontext.set_current()
        self.dist=1000
        self.vpmat=None
        #normal gl init
        glClearColor(0, 0, 0, 0.5)
        glColor3f(1, 0, 0)
        glEnable(GL_DEPTH_TEST)
        glEnable(GL_CULL_FACE)
        # Uncomment this line for a wireframe view
        #glPolygonMode(GL_FRONT_AND_BACK, GL_LINE)
    
        # Simple light setup.  On Windows GL_LIGHT0 is enabled by default,
        # but this is not the case on Linux or Mac, so remember to always 
        # include it.
        glEnable(GL_LIGHTING)
        glEnable(GL_LIGHT0)
        glEnable(GL_LIGHT1)
        
        # Define a simple function to create ctypes arrays of floats:
        def vec(*args):
            return (GLfloat * len(args))(*args)
    
        glLightfv(GL_LIGHT0, GL_POSITION, vec(.5, .5, 1, 0))
        glLightfv(GL_LIGHT0, GL_SPECULAR, vec(.5, .5, 1, 1))
        glLightfv(GL_LIGHT0, GL_DIFFUSE, vec(1, 1, 1, 1))
        glLightfv(GL_LIGHT1, GL_POSITION, vec(1, 0, .5, 0))
        glLightfv(GL_LIGHT1, GL_DIFFUSE, vec(.5, .5, .5, 1))
        glLightfv(GL_LIGHT1, GL_SPECULAR, vec(1, 1, 1, 1))
    
        glMaterialfv(GL_FRONT_AND_BACK, GL_AMBIENT_AND_DIFFUSE, vec(0.5, 0, 0.3, 1))
        glMaterialfv(GL_FRONT_AND_BACK, GL_SPECULAR, vec(1, 1, 1, 1))
        glMaterialf(GL_FRONT_AND_BACK, GL_SHININESS, 200)
        glMaterialfv(GL_FRONT_AND_BACK, GL_EMISSION, vec(0,0.1,0,0.9))
        #create objects to draw
        #self.create_objects()
                                         
                                         
                                         
    def OnReshape(self, width, height):
        '''Reshape the OpenGL viewport based on the dimensions of the window.'''
        
        if not self.GLinitialized:
            self.OnInitGL()
            self.GLinitialized = True
        self.pmat=(GLdouble * 16)()
        self.mvmat=(GLdouble * 16)()
        glViewport(0, 0, width, height)
        glMatrixMode(GL_PROJECTION)
        glLoadIdentity()
        gluPerspective(60., width / float(height), .1, 1000.)
        glMatrixMode(GL_MODELVIEW)
        glLoadIdentity()
        #pyglet stuff
        self.vpmat=(GLint * 4)(0,0,*list(self.GetClientSize()))
        glGetDoublev(GL_PROJECTION_MATRIX,self.pmat)
        glGetDoublev(GL_MODELVIEW_MATRIX,self.mvmat)
        #glMatrixMode(GL_PROJECTION)
        
        
        # Wrap text to the width of the window
        if self.GLinitialized:
            self.pygletcontext.set_current()
            self.update_object_resize()
            
    def OnDraw(self, *args, **kwargs):
        """Draw the window."""
        #clear the context
        self.canvas.SetCurrent()
        self.pygletcontext.set_current()
        glClear(GL_COLOR_BUFFER_BIT|GL_DEPTH_BUFFER_BIT)
        #draw objects
        self.draw_objects()
        #update screen
        self.SwapBuffers()
            
    #==========================================================================
    # To be implemented by a sub class
    #==========================================================================
    def create_objects(self):
        '''create opengl objects when opengl is initialized'''
        pass
        
    def update_object_resize(self):
        '''called when the window recieves only if opengl is initialized'''
        pass
        
    def draw_objects(self):
        '''called in the middle of ondraw after the buffer has been cleared'''
        pass
       
class stlview(object):
    def __init__(self, facets, batch):
        # Create the vertex and normal arrays.
        vertices = []
        normals = []

        for i in facets:
            for j in i[1]:
                vertices.extend(j)
                normals.extend(i[0])

        # Create a list of triangle indices.
        indices = range(3*len(facets))#[[3*i,3*i+1,3*i+2] for i in xrange(len(facets))]
        #print indices[:10]
        self.vertex_list = batch.add_indexed(len(vertices)//3, 
                                             GL_TRIANGLES,
                                             None,#group,
                                             indices,
                                             ('v3f/static', vertices),
                                             ('n3f/static', normals))
       
    def delete(self):
        self.vertex_list.delete()

class gcview(object):
    def __init__(self, lines, batch, w=0.5, h=0.5):
        # Create the vertex and normal arrays.
        vertices = []
        normals = []
        self.prev=[0.001,0.001,0.001,0.001]
        self.fline=1
        f=open("20cube_export.gcode")
        lines=list(f)
        f.close()
        self.layers={}
        lines=[self.transform(i) for i in lines]
        lines=[i for i in lines if i is not None]
        layertemp={}
        lasth=None
        for i in lines:
            if i[0][2] not in layertemp:
                layertemp[i[0][2]]=[[],[]]
                if lasth is not None:
                    self.layers[lasth]=pyglet.graphics.Batch()
                    indices = range(len(layertemp[lasth][0]))#[[3*i,3*i+1,3*i+2] for i in xrange(len(facets))]
                    self.layers[lasth].add_indexed(len(layertemp[lasth][0])//3, 
                                             GL_TRIANGLES,
                                             None,#group,
                                             indices,
                                             ('v3f/static', layertemp[lasth][0]),
                                             ('n3f/static', layertemp[lasth][1]))
                lasth=i[0][2]
<<<<<<< HEAD
            S=i[0][:3]
            E=i[1][:3]
            v=map(lambda x,y:x-y,E,S)
            vlen=math.sqrt(float(sum(map(lambda a:a*a, v[:3]))))
            
            if vlen==0:
                vlen=0.01
            sq2=math.sqrt(2.0)/2.0
            htw=float(h)/w
            d=w/2.0
            if i[1][3]==i[0][3]:
                d=0.05
            points=[[d,0,0],
            [sq2*d,sq2*d,0],
            [0,d,0],
            [-sq2*d,sq2*d,0],
            [-d,0,0],
            [-sq2*d,-sq2*d,0],
            [0,-d,0],
            [sq2*d,-sq2*d,0]
            ]
            axis=stltool.cross([0,0,1],v)
            alen=math.sqrt(float(sum(map(lambda a:a*a, v[:3]))))
            if alen>0:
                axis=map(lambda m:m/alen,axis)
                angle=math.acos(v[2]/vlen)
                def vrot(v,axis,angle):
                    kxv=stltool.cross(axis,v)
                    kdv=sum(map(lambda x,y:x*y,axis,v))
                    return map(lambda x,y,z:x*math.cos(angle)+y*math.sin(angle)+z*kdv*(1.0-math.cos(angle)),v,kxv,axis)
                points=map(lambda x:vrot(x,axis,angle),points)
            points=map(lambda x:[x[0],x[1],htw*x[2]],points)
            
            def vadd(v,o):
                return map(lambda x,y:x+y,v,o)
            def vdiff(v,o):
                return map(lambda x,y:x-y,v,o)
            spoints=map(lambda x:vadd(S,x),points)
            epoints=map(lambda x:vadd(E,x),points)
=======
            def vdiff(v,o):
                return map(lambda x,y:x-y,v,o)
        
            spoints,epoints,S,E=self.genline(i,h,w)
>>>>>>> 02f14d50
            for j in xrange(8):
                
                layertemp[i[0][2]][0].extend(spoints[(j+1)%8])
                layertemp[i[0][2]][1].extend(vdiff(spoints[(j+1)%8],S))
                layertemp[i[0][2]][0].extend(epoints[(j)%8])
                layertemp[i[0][2]][1].extend(vdiff(epoints[(j)%8],E))
                layertemp[i[0][2]][0].extend(spoints[j])
                layertemp[i[0][2]][1].extend(vdiff(spoints[j],S))
                layertemp[i[0][2]][0].extend(epoints[(j)])
                layertemp[i[0][2]][1].extend(vdiff(epoints[(j)],E))
                layertemp[i[0][2]][0].extend(spoints[(j+1)%8])
                layertemp[i[0][2]][1].extend(vdiff(spoints[j],S))
                layertemp[i[0][2]][0].extend(epoints[(j+1)%8])
                layertemp[i[0][2]][1].extend(vdiff(epoints[(j+1)%8],E))
                
                vertices.extend(spoints[(j+1)%8])
                normals.extend(vdiff(spoints[(j+1)%8],S))
                vertices.extend(epoints[(j)%8])
                normals.extend(vdiff(epoints[(j)%8],E))
                vertices.extend(spoints[j])
                normals.extend(vdiff(spoints[j],S))
                vertices.extend(epoints[(j)])
                normals.extend(vdiff(epoints[(j)],E))
                vertices.extend(spoints[(j+1)%8])
                normals.extend(vdiff(spoints[j],S))
                vertices.extend(epoints[(j+1)%8])
                normals.extend(vdiff(epoints[(j+1)%8],E))
        # Create a list of triangle indices.
        indices = range(3*16*len(lines))#[[3*i,3*i+1,3*i+2] for i in xrange(len(facets))]
        #print indices[:10]
        self.vertex_list = batch.add_indexed(len(vertices)//3, 
                                             GL_TRIANGLES,
                                             None,#group,
                                             indices,
                                             ('v3f/static', vertices),
                                             ('n3f/static', normals))
        if lasth is not None:
                    self.layers[lasth]=pyglet.graphics.Batch()
                    indices = range(len(layertemp[lasth][0]))#[[3*i,3*i+1,3*i+2] for i in xrange(len(facets))]
                    self.layers[lasth].add_indexed(len(layertemp[lasth][0])//3, 
                                             GL_TRIANGLES,
                                             None,#group,
                                             indices,
                                             ('v3f/static', layertemp[lasth][0]),
                                             ('n3f/static', layertemp[lasth][1]))
                
       
<<<<<<< HEAD
=======
    def genline(self,i,h,w):
        S=i[0][:3]
        E=i[1][:3]
        v=map(lambda x,y:x-y,E,S)
        vlen=math.sqrt(float(sum(map(lambda a:a*a, v[:3]))))
        
        if vlen==0:
            vlen=0.01
        sq2=math.sqrt(2.0)/2.0
        htw=float(h)/w
        d=w/2.0
        if i[1][3]==i[0][3]:
            d=0.05
        points=[[d,0,0],
        [sq2*d,sq2*d,0],
        [0,d,0],
        [-sq2*d,sq2*d,0],
        [-d,0,0],
        [-sq2*d,-sq2*d,0],
        [0,-d,0],
        [sq2*d,-sq2*d,0]
        ]
        axis=stltool.cross([0,0,1],v)
        alen=math.sqrt(float(sum(map(lambda a:a*a, v[:3]))))
        if alen>0:
            axis=map(lambda m:m/alen,axis)
            angle=math.acos(v[2]/vlen)
            def vrot(v,axis,angle):
                kxv=stltool.cross(axis,v)
                kdv=sum(map(lambda x,y:x*y,axis,v))
                return map(lambda x,y,z:x*math.cos(angle)+y*math.sin(angle)+z*kdv*(1.0-math.cos(angle)),v,kxv,axis)
            points=map(lambda x:vrot(x,axis,angle),points)
        points=map(lambda x:[x[0],x[1],htw*x[2]],points)
        
        def vadd(v,o):
            return map(lambda x,y:x+y,v,o)
        spoints=map(lambda x:vadd(S,x),points)
        epoints=map(lambda x:vadd(E,x),points)
        return spoints,epoints,S,E
       
>>>>>>> 02f14d50
    def transform(self,line):
            line=line.split(";")[0]
            cur=self.prev[:]
            if len(line)>0:
                if "G1" in line or "G0" in line or "G92" in line:
                    if("X" in line):
                        cur[0]=float(line.split("X")[1].split(" ")[0])
                    if("Y" in line):
                        cur[1]=float(line.split("Y")[1].split(" ")[0])
                    if("Z" in line):
                        cur[2]=float(line.split("Z")[1].split(" ")[0])
                    if("E" in line):
                        cur[3]=float(line.split("E")[1].split(" ")[0])
                    if self.prev==cur:
                        return None
                    if self.fline or "G92" in line:
                        self.prev=cur
                        self.fline=0
                        return None
                    else:
                        r=[self.prev,cur]
                        self.prev=cur
                        return r
        
       
    def delete(self):
        self.vertex_list.delete()


def trackball(p1x, p1y, p2x, p2y, r):
    TRACKBALLSIZE=r
#float a[3]; /* Axis of rotation */
#float phi;  /* how much to rotate about axis */
#float p1[3], p2[3], d[3];
#float t;

    if (p1x == p2x and p1y == p2y):
        return [0.0,0.0,0.0,1.0]

    p1=[p1x,p1y,project_to_sphere(TRACKBALLSIZE,p1x,p1y)]
    p2=[p2x,p2y,project_to_sphere(TRACKBALLSIZE,p2x,p2y)]
    a=stltool.cross(p2,p1)
    
    d=map(lambda x,y:x-y,p1,p2)
    t = math.sqrt(sum(map(lambda x:x*x, d))) / (2.0*TRACKBALLSIZE)

    if (t > 1.0): t = 1.0
    if (t < -1.0): t = -1.0
    phi = 2.0 * math.asin(t)

    return axis_to_quat(a,phi)

def vec(*args):
    return (GLfloat * len(args))(*args)
    
def axis_to_quat(a,phi):
    #print a, phi
    lena=math.sqrt(sum(map(lambda x:x*x, a)))
    q=map(lambda x:x*(1/lena),a)
    q=map(lambda x:x*math.sin(phi/2.0),q)
    q.append(math.cos(phi/2.0))
    return q
    
def build_rotmatrix(q):
    m=(GLdouble * 16)()
    m[0] = 1.0 - 2.0 * (q[1] * q[1] + q[2] * q[2])
    m[1] = 2.0 * (q[0] * q[1] - q[2] * q[3]);
    m[2] = 2.0 * (q[2] * q[0] + q[1] * q[3]);
    m[3] = 0.0;

    m[4] = 2.0 * (q[0] * q[1] + q[2] * q[3]);
    m[5]= 1.0 - 2.0 * (q[2] * q[2] + q[0] * q[0]);
    m[6] = 2.0 * (q[1] * q[2] - q[0] * q[3]);
    m[7] = 0.0;

    m[8] = 2.0 * (q[2] * q[0] - q[1] * q[3]);
    m[9] = 2.0 * (q[1] * q[2] + q[0] * q[3]);
    m[10] = 1.0 - 2.0 * (q[1] * q[1] + q[0] * q[0]);
    m[11] = 0.0;

    m[12] = 0.0;
    m[13] = 0.0;
    m[14] = 0.0;
    m[15] = 1.0;
    return m

def project_to_sphere(r, x, y):
    d = math.sqrt(x*x + y*y)
    if (d < r * 0.70710678118654752440):
        return math.sqrt(r*r - d*d)
    else:
        t = r / 1.41421356237309504880
        return t*t / d
        
def mulquat(q1,rq):
    return [q1[3] * rq[0] + q1[0] * rq[3] + q1[1] * rq[2] - q1[2] * rq[1],
                    q1[3] * rq[1] + q1[1] * rq[3] + q1[2] * rq[0] - q1[0] * rq[2],
                    q1[3] * rq[2] + q1[2] * rq[3] + q1[0] * rq[1] - q1[1] * rq[0],
                    q1[3] * rq[3] - q1[0] * rq[0] - q1[1] * rq[1] - q1[2] * rq[2]]


class TestGlPanel(GLPanel):
    
    def __init__(self, parent, size,id=wx.ID_ANY,):
        super(TestGlPanel, self).__init__(parent, id, wx.DefaultPosition, size, 0)
        self.batches=[]
        self.rot=0
        self.canvas.Bind(wx.EVT_MOUSE_EVENTS,self.move)
        self.canvas.Bind(wx.EVT_LEFT_DCLICK,self.double)
        self.initialized=1
        self.canvas.Bind(wx.EVT_MOUSEWHEEL,self.wheel)
        self.parent=parent
        self.initp=None
        self.dist=200
        self.bedsize=[200,200]
        self.transv=[0, 0, -self.dist]
        self.basequat=[0,0,0,1]
        wx.CallAfter(self.forceresize)
        self.mousepos=[0,0]
        
    def double(self, event):
        p=event.GetPositionTuple()
        sz=self.GetClientSize()
        v=map(lambda m,w,b:b*m/w,p,sz,self.bedsize)
        v[1]=self.bedsize[1]-v[1]
        v+=[300]
        print v
        self.add_file("../prusa/metric-prusa/x-end-idler.stl",v)
        
        
    def forceresize(self):
        self.SetClientSize((self.GetClientSize()[0],self.GetClientSize()[1]+1))
        self.SetClientSize((self.GetClientSize()[0],self.GetClientSize()[1]-1))
        threading.Thread(target=self.update).start()
        self.initialized=0
    
    def move(self, event):
        if event.Dragging() and event.LeftIsDown():
            if self.initp==None:
                self.initp=event.GetPositionTuple()
            else:
                if not event.ShiftDown():
                    i=self.parent.l.GetSelection()
                    if i<0:
                        return
                    p1=list(self.initp)
                    p1[1]*=-1
                    self.initp=None
                    p2=list(event.GetPositionTuple())
                    p2[1]*=-1
                    m=self.parent.models[self.parent.l.GetString(i)]
                    m.offsets=map(lambda old,new,original:original+(new-old), list(p1)+[0],list(p2)+[0],m.offsets)
                    return
                #print self.initp
                p1=self.initp
                self.initp=None
                p2=event.GetPositionTuple()
                sz=self.GetClientSize()
                p1x=(float(p1[0])-sz[0]/2)/(sz[0]/2)
                p1y=-(float(p1[1])-sz[1]/2)/(sz[1]/2)
                p2x=(float(p2[0])-sz[0]/2)/(sz[0]/2)
                p2y=-(float(p2[1])-sz[1]/2)/(sz[1]/2)
                #print p1x,p1y,p2x,p2y
                quat=trackball(p1x, p1y, p2x, p2y, -self.transv[2]/250.0)
                if self.rot:
                    self.basequat=mulquat(self.basequat,quat)
                #else:
                glGetDoublev(GL_MODELVIEW_MATRIX,self.mvmat)
                #self.basequat=quatx
                mat=build_rotmatrix(self.basequat)
                glLoadIdentity()
                glTranslatef(self.transv[0],self.transv[1],0)
                glTranslatef(0,0,self.transv[2])
                glMultMatrixd(mat)
                glGetDoublev(GL_MODELVIEW_MATRIX,self.mvmat)
                self.rot=1
            
        elif event.ButtonUp(wx.MOUSE_BTN_LEFT):
            if self.initp is not None:
                self.initp=None
        elif event.ButtonUp(wx.MOUSE_BTN_RIGHT):
            if self.initp is not None:
                self.initp=None
                
        
        elif event.Dragging() and event.RightIsDown() and event.ShiftDown():
                if self.initp is None:
                    self.initp=event.GetPositionTuple()
                else:
                    p1=self.initp
                    p2=event.GetPositionTuple()
                    sz=self.GetClientSize()
                    p1=list(p1)
                    p2=list(p2)
                    p1[1]*=-1
                    p2[1]*=-1
                    
                    self.transv=map(lambda x,y,z,c:c-self.dist*(x-y)/z, list(p1)+[0], list(p2)+[0], list(sz)+[1], self.transv)
                    
                    glLoadIdentity()
                    glTranslatef(self.transv[0],self.transv[1],0)
                    glTranslatef(0,0,self.transv[2])
                    if(self.rot):
                        glMultMatrixd(build_rotmatrix(self.basequat))
                    glGetDoublev(GL_MODELVIEW_MATRIX,self.mvmat)
                    self.rot=1
                    self.initp=None
        else:
            #mouse is moving without a button press
            p=event.GetPositionTuple()
            sz=self.GetClientSize()
            v=map(lambda m,w,b:b*m/w,p,sz,self.bedsize)
            v[1]=self.bedsize[1]-v[1]
            self.mousepos=v
        
    def wheel(self,event):
        z=event.GetWheelRotation()
        delta=10
        if not event.ShiftDown():
            i=self.parent.l.GetSelection()
                    
            if i<0:
                return
            m=self.parent.models[self.parent.l.GetString(i)]
                    
            if z > 0:
                m.rot+=delta/2
            else:
                m.rot-=delta/2
            return
        if z > 0:
            self.transv[2]+=delta
        else:
            self.transv[2]-=delta
        
        glLoadIdentity()
        glTranslatef(*self.transv)
        if(self.rot):
            glMultMatrixd(build_rotmatrix(self.basequat))
        glGetDoublev(GL_MODELVIEW_MATRIX,self.mvmat)
        self.rot=1
    
                
    def update(self):
        while(1):
            dt=0.05
            time.sleep(0.05)
            try:
                wx.CallAfter(self.Refresh)
            except:
                return
            
    def anim(self,obj):
        g=50*9.8
        v=20
        dt=0.05
        basepos=obj.offsets[2]
        obj.offsets[2]+=obj.animoffset
        while obj.offsets[2]>-1:
            time.sleep(dt)
            obj.offsets[2]-=v*dt
            v+=g*dt
            if(obj.offsets[2]<0):
                obj.scale[2]*=1-3*dt
        #return
        v=v/4
        while obj.offsets[2]<basepos:
            time.sleep(dt)
            obj.offsets[2]+=v*dt
            v-=g*dt
            obj.scale[2]*=1+5*dt
        obj.scale[2]=1.0
    
    def create_objects(self):
        '''create opengl objects when opengl is initialized'''
        self.initialized=1
        wx.CallAfter(self.Refresh)
        
    def drawmodel(self,m,n):
        batch = pyglet.graphics.Batch()
        stl = stlview(m.facets, batch=batch)
        m.batch=batch
        m.animoffset=300
        #print m
        #threading.Thread(target=self.anim,args=(m,)).start()
        wx.CallAfter(self.Refresh)
        
        
        
    def update_object_resize(self):
        '''called when the window recieves only if opengl is initialized'''
        pass
        
    def draw_objects(self):
        '''called in the middle of ondraw after the buffer has been cleared'''
        if self.vpmat is None:
            return
        if not self.initialized:
            self.create_objects()
        
        #glLoadIdentity()
        #print list(self.pmat)
        if self.rot==1:
            glLoadIdentity()
            glMultMatrixd(self.mvmat)
        else:
            glLoadIdentity()
            glTranslatef(*self.transv)
        glMaterialfv(GL_FRONT_AND_BACK, GL_AMBIENT_AND_DIFFUSE, vec(0.2, 0.2, 0.2, 1))
        glBegin(GL_LINES)
        glNormal3f(0,0,1)
        rows=10
        cols=10
        zheight=50
        for i in xrange(-rows,rows+1):
            if i%5==0:
                glMaterialfv(GL_FRONT_AND_BACK, GL_AMBIENT_AND_DIFFUSE, vec(0.6, 0.6, 0.6, 1))
            else:
                glMaterialfv(GL_FRONT_AND_BACK, GL_AMBIENT_AND_DIFFUSE, vec(0.2, 0.2, 0.2, 1))
            glVertex3f(10*-cols, 10*i,0)
            glVertex3f(10*cols, 10*i,0)
        for i in xrange(-cols,cols+1):
            if i%5==0:
                glMaterialfv(GL_FRONT_AND_BACK, GL_AMBIENT_AND_DIFFUSE, vec(0.6, 0.6, 0.6, 1))
            else:
                glMaterialfv(GL_FRONT_AND_BACK, GL_AMBIENT_AND_DIFFUSE, vec(0.2, 0.2, 0.2, 1))
            glVertex3f(10*i, 10*-rows,0)
            glVertex3f(10*i, 10*rows,0)
        glMaterialfv(GL_FRONT_AND_BACK, GL_AMBIENT_AND_DIFFUSE, vec(0.6, 0.6, 0.6, 1))
        glVertex3f(10*-cols, 10*-rows,0)
        glVertex3f(10*-cols, 10*-rows,zheight)
        glVertex3f(10*cols, 10*rows,0)
        glVertex3f(10*cols, 10*rows,zheight)
        glVertex3f(10*cols, 10*-rows,0)
        glVertex3f(10*cols, 10*-rows,zheight)
        glVertex3f(10*-cols, 10*rows,0)
        glVertex3f(10*-cols, 10*rows,zheight)
        
        glVertex3f(10*-cols, 10*rows,zheight)
        glVertex3f(10*cols, 10*rows,zheight)
        glVertex3f(10*cols, 10*rows,zheight)
        glVertex3f(10*cols, 10*-rows,zheight)
        glVertex3f(10*cols, 10*-rows,zheight)
        glVertex3f(10*-cols, 10*-rows,zheight)
        glVertex3f(10*-cols, 10*-rows,zheight)
        glVertex3f(10*-cols, 10*rows,zheight)
        
        glEnd()
        glPushMatrix()
        glTranslatef(self.mousepos[0]-self.bedsize[0]/2,self.mousepos[1]-self.bedsize[1]/2,0)
        glBegin(GL_TRIANGLES)
        glMaterialfv(GL_FRONT_AND_BACK, GL_AMBIENT_AND_DIFFUSE, vec(1, 0, 0, 1))
        glNormal3f(0,0,1)
        glVertex3f(2,2,0)
        glVertex3f(-2,2,0)
        glVertex3f(-2,-2,0)
        glVertex3f(2,-2,0)
        glVertex3f(2,2,0)
        glVertex3f(-2,-2,0)
        glEnd()
        glMaterialfv(GL_FRONT_AND_BACK, GL_AMBIENT_AND_DIFFUSE, vec(0.3, 0.7, 0.5, 1))
        #glTranslatef(0,40,0)
        glPopMatrix()
        glPushMatrix()
        glTranslatef(-100,-100,0)
        
        for i in self.parent.models.values():
            glPushMatrix()
            glTranslatef(*(i.offsets))
            glRotatef(i.rot,0.0,0.0,1.0)
            glScalef(*i.scale)
<<<<<<< HEAD
            i.batch.draw()
            glPopMatrix()
=======
            
            try:
                if i.curlayer in i.gc.layers:
                    glMaterialfv(GL_FRONT_AND_BACK, GL_AMBIENT_AND_DIFFUSE, vec(0.23, 0.57, 0.35, 1))
                    [i.gc.layers[j].draw() for j in i.gc.layers.keys() if j<i.curlayer]
                    glMaterialfv(GL_FRONT_AND_BACK, GL_AMBIENT_AND_DIFFUSE, vec(0.5, 0.9, 0.7, 1))
                    b=i.gc.layers[i.curlayer]
                    b.draw()
                else:
                    i.batch.draw()
            except:
                i.batch.draw()
        glPopMatrix()
>>>>>>> 02f14d50
        glPopMatrix()
        #print "drawn batch"
class TestFrame(wx.Frame):
    '''A simple class for using OpenGL with wxPython.'''

    def __init__(self, parent, ID, title, pos=wx.DefaultPosition,
            size=wx.DefaultSize, style=wx.DEFAULT_FRAME_STYLE):
        super(TestFrame, self).__init__(parent, ID, title, pos, (size[0]+150,size[1]), style)
        self.mainsizer = wx.BoxSizer(wx.HORIZONTAL)
        self.panel=wx.Panel(self,-1,size=(150,600),pos=(0,0))
        self.panel.SetBackgroundColour((10,10,10))
        self.SetBackgroundColour((10,10,10))
        self.mainsizer.Add(self.panel)
        #self.mainsizer.AddSpacer(10)
<<<<<<< HEAD
=======
        class d:
            def GetSelection(self):
                return -1
        
        m=d()
        m.offsets=[0,0,0]
        m.rot=0
        m.curlayer=1.0
        m.scale=[1.,1.,1.]
        m.batch=pyglet.graphics.Batch()
        m.gc=gcview([], batch=m.batch)
        self.models={"":m}
        self.l=d()
>>>>>>> 02f14d50
        self.GLPanel1 = TestGlPanel(self,size)
        self.mainsizer.Add(self.GLPanel1, 1, wx.EXPAND)
        #self.GLPanel2 = TestGlPanel(self, wx.ID_ANY, (20, 20))
        #self.mainsizer.Add(self.GLPanel2, 1, wx.EXPAND)
        self.SetSizer(self.mainsizer)
        #self.mainsizer.Fit(self)
        self.Layout()
        
        

if __name__=="__main__":
    rx = ry = rz = 0
    
    app = wx.App(redirect=False)
    frame = TestFrame(None, wx.ID_ANY, 'GL Window', size=(400,400))
    #frame = wx.Frame(None, -1, "GL Window", size=(400,400))
    #panel = TestGlPanel(frame)
    frame.Show(True)
    app.MainLoop()
    app.Destroy()
    <|MERGE_RESOLUTION|>--- conflicted
+++ resolved
@@ -240,52 +240,10 @@
                                              ('v3f/static', layertemp[lasth][0]),
                                              ('n3f/static', layertemp[lasth][1]))
                 lasth=i[0][2]
-<<<<<<< HEAD
-            S=i[0][:3]
-            E=i[1][:3]
-            v=map(lambda x,y:x-y,E,S)
-            vlen=math.sqrt(float(sum(map(lambda a:a*a, v[:3]))))
-            
-            if vlen==0:
-                vlen=0.01
-            sq2=math.sqrt(2.0)/2.0
-            htw=float(h)/w
-            d=w/2.0
-            if i[1][3]==i[0][3]:
-                d=0.05
-            points=[[d,0,0],
-            [sq2*d,sq2*d,0],
-            [0,d,0],
-            [-sq2*d,sq2*d,0],
-            [-d,0,0],
-            [-sq2*d,-sq2*d,0],
-            [0,-d,0],
-            [sq2*d,-sq2*d,0]
-            ]
-            axis=stltool.cross([0,0,1],v)
-            alen=math.sqrt(float(sum(map(lambda a:a*a, v[:3]))))
-            if alen>0:
-                axis=map(lambda m:m/alen,axis)
-                angle=math.acos(v[2]/vlen)
-                def vrot(v,axis,angle):
-                    kxv=stltool.cross(axis,v)
-                    kdv=sum(map(lambda x,y:x*y,axis,v))
-                    return map(lambda x,y,z:x*math.cos(angle)+y*math.sin(angle)+z*kdv*(1.0-math.cos(angle)),v,kxv,axis)
-                points=map(lambda x:vrot(x,axis,angle),points)
-            points=map(lambda x:[x[0],x[1],htw*x[2]],points)
-            
-            def vadd(v,o):
-                return map(lambda x,y:x+y,v,o)
             def vdiff(v,o):
                 return map(lambda x,y:x-y,v,o)
-            spoints=map(lambda x:vadd(S,x),points)
-            epoints=map(lambda x:vadd(E,x),points)
-=======
-            def vdiff(v,o):
-                return map(lambda x,y:x-y,v,o)
         
             spoints,epoints,S,E=self.genline(i,h,w)
->>>>>>> 02f14d50
             for j in xrange(8):
                 
                 layertemp[i[0][2]][0].extend(spoints[(j+1)%8])
@@ -333,8 +291,6 @@
                                              ('n3f/static', layertemp[lasth][1]))
                 
        
-<<<<<<< HEAD
-=======
     def genline(self,i,h,w):
         S=i[0][:3]
         E=i[1][:3]
@@ -375,7 +331,6 @@
         epoints=map(lambda x:vadd(E,x),points)
         return spoints,epoints,S,E
        
->>>>>>> 02f14d50
     def transform(self,line):
             line=line.split(";")[0]
             cur=self.prev[:]
@@ -747,10 +702,6 @@
             glTranslatef(*(i.offsets))
             glRotatef(i.rot,0.0,0.0,1.0)
             glScalef(*i.scale)
-<<<<<<< HEAD
-            i.batch.draw()
-            glPopMatrix()
-=======
             
             try:
                 if i.curlayer in i.gc.layers:
@@ -764,7 +715,6 @@
             except:
                 i.batch.draw()
         glPopMatrix()
->>>>>>> 02f14d50
         glPopMatrix()
         #print "drawn batch"
 class TestFrame(wx.Frame):
@@ -779,8 +729,6 @@
         self.SetBackgroundColour((10,10,10))
         self.mainsizer.Add(self.panel)
         #self.mainsizer.AddSpacer(10)
-<<<<<<< HEAD
-=======
         class d:
             def GetSelection(self):
                 return -1
@@ -794,7 +742,6 @@
         m.gc=gcview([], batch=m.batch)
         self.models={"":m}
         self.l=d()
->>>>>>> 02f14d50
         self.GLPanel1 = TestGlPanel(self,size)
         self.mainsizer.Add(self.GLPanel1, 1, wx.EXPAND)
         #self.GLPanel2 = TestGlPanel(self, wx.ID_ANY, (20, 20))
