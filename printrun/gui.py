# This file is part of the Printrun suite.
#
# Printrun is free software: you can redistribute it and/or modify
# it under the terms of the GNU General Public License as published by
# the Free Software Foundation, either version 3 of the License, or
# (at your option) any later version.
#
# Printrun is distributed in the hope that it will be useful,
# but WITHOUT ANY WARRANTY; without even the implied warranty of
# MERCHANTABILITY or FITNESS FOR A PARTICULAR PURPOSE.  See the
# GNU General Public License for more details.
#
# You should have received a copy of the GNU General Public License
# along with Printrun.  If not, see <http://www.gnu.org/licenses/>.

try:
    import wx
except:
    print _("WX is not installed. This program requires WX to run.")
    raise

global buttonSize
buttonSize = (70, 25)  # Define sizes for the buttons on top rows

from printrun import gviz
from printrun.xybuttons import XYButtons
from printrun.zbuttons import ZButtons
from printrun.graph import Graph

def make_button(parent, label, callback, tooltip, container = None, size = wx.DefaultSize, style = 0):
    button = wx.Button(parent, -1, label, style = style, size = size)
    button.Bind(wx.EVT_BUTTON, callback)
    button.SetToolTip(wx.ToolTip(tooltip))
    if container:
        container.Add(button)
    return button

def make_sized_button(*args):
    return make_button(*args, size = buttonSize)

def make_autosize_button(*args):
    return make_button(*args, size = (-1, buttonSize[1]), style = wx.BU_EXACTFIT)

class XYZControlsSizer(wx.GridBagSizer):

    def __init__(self, root):
        super(XYZControlsSizer, self).__init__()
        root.xyb = XYButtons(root.panel, root.moveXY, root.homeButtonClicked, root.spacebarAction, root.settings.bgcolor)
        self.Add(root.xyb, pos = (0, 1), flag = wx.ALIGN_CENTER)
        root.zb = ZButtons(root.panel, root.moveZ, root.settings.bgcolor)
        self.Add(root.zb, pos = (0, 2), flag = wx.ALIGN_CENTER)
        wx.CallAfter(root.xyb.SetFocus)

class LeftPane(wx.GridBagSizer):

    def __init__(self, root):
        super(LeftPane, self).__init__()
        llts = wx.BoxSizer(wx.HORIZONTAL)
        self.Add(llts, pos = (0, 0), span = (1, 6))
        self.xyzsizer = XYZControlsSizer(root)
        self.Add(self.xyzsizer, pos = (1, 0), span = (1, 6), flag = wx.ALIGN_CENTER)
        
        for i in root.cpbuttons:
            btn = make_button(root.panel, i.label, root.procbutton, i.tooltip, style = wx.BU_EXACTFIT)
            btn.SetBackgroundColour(i.background)
            btn.SetForegroundColour("black")
            btn.properties = i
            root.btndict[i.command] = btn
            root.printerControls.append(btn)
            if i.pos == None:
                if i.span == 0:
                    llts.Add(btn)
            else:
                self.Add(btn, pos = i.pos, span = i.span)

        root.xyfeedc = wx.SpinCtrl(root.panel,-1, str(root.settings.xy_feedrate), min = 0, max = 50000, size = (70,-1))
        root.xyfeedc.SetToolTip(wx.ToolTip("Set Maximum Speed for X & Y axes (mm/min)"))
        llts.Add(wx.StaticText(root.panel,-1, _("XY:")), flag = wx.ALIGN_RIGHT|wx.ALIGN_CENTER_VERTICAL)
        llts.Add(root.xyfeedc)
        llts.Add(wx.StaticText(root.panel,-1, _("mm/min   Z:")), flag = wx.ALIGN_RIGHT|wx.ALIGN_CENTER_VERTICAL)
        root.zfeedc = wx.SpinCtrl(root.panel,-1, str(root.settings.z_feedrate), min = 0, max = 50000, size = (70,-1))
        root.zfeedc.SetToolTip(wx.ToolTip("Set Maximum Speed for Z axis (mm/min)"))
        llts.Add(root.zfeedc,)

        root.monitorbox = wx.CheckBox(root.panel,-1, _("Watch"))
        root.monitorbox.SetToolTip(wx.ToolTip("Monitor Temperatures in Graph"))
        self.Add(root.monitorbox, pos = (3, 5))
        root.monitorbox.Bind(wx.EVT_CHECKBOX, root.setmonitor)

        self.Add(wx.StaticText(root.panel,-1, _("Heat:")), pos = (2, 0), span = (1, 1), flag = wx.ALIGN_CENTER_VERTICAL|wx.ALIGN_RIGHT)
        htemp_choices = [root.temps[i]+" ("+i+")" for i in sorted(root.temps.keys(), key = lambda x:root.temps[x])]

        root.settoff = make_button(root.panel, _("Off"), lambda e: root.do_settemp("off"), _("Switch Hotend Off"), size = (36,-1), style = wx.BU_EXACTFIT)
        root.printerControls.append(root.settoff)
        self.Add(root.settoff, pos = (2, 1), span = (1, 1))

        if root.settings.last_temperature not in map(float, root.temps.values()):
            htemp_choices = [str(root.settings.last_temperature)] + htemp_choices
        root.htemp = wx.ComboBox(root.panel, -1,
                choices = htemp_choices, style = wx.CB_DROPDOWN, size = (70,-1))
        root.htemp.SetToolTip(wx.ToolTip("Select Temperature for Hotend"))
        root.htemp.Bind(wx.EVT_COMBOBOX, root.htemp_change)

        self.Add(root.htemp, pos = (2, 2), span = (1, 2))
        root.settbtn = make_button(root.panel, _("Set"), root.do_settemp, _("Switch Hotend On"), size = (38, -1), style = wx.BU_EXACTFIT)
        root.printerControls.append(root.settbtn)
        self.Add(root.settbtn, pos = (2, 4), span = (1, 1))

        self.Add(wx.StaticText(root.panel,-1, _("Bed:")), pos = (3, 0), span = (1, 1), flag = wx.ALIGN_CENTER_VERTICAL|wx.ALIGN_RIGHT)
        btemp_choices = [root.bedtemps[i]+" ("+i+")" for i in sorted(root.bedtemps.keys(), key = lambda x:root.temps[x])]

        root.setboff = make_button(root.panel, _("Off"), lambda e:root.do_bedtemp("off"), _("Switch Heated Bed Off"), size = (36,-1), style = wx.BU_EXACTFIT)
        root.printerControls.append(root.setboff)
        self.Add(root.setboff, pos = (3, 1), span = (1, 1))

        if root.settings.last_bed_temperature not in map(float, root.bedtemps.values()):
            btemp_choices = [str(root.settings.last_bed_temperature)] + btemp_choices
        root.btemp = wx.ComboBox(root.panel, -1,
                choices = btemp_choices, style = wx.CB_DROPDOWN, size = (70,-1))
        root.btemp.SetToolTip(wx.ToolTip("Select Temperature for Heated Bed"))
        root.btemp.Bind(wx.EVT_COMBOBOX, root.btemp_change)
        self.Add(root.btemp, pos = (3, 2), span = (1, 2))

        root.setbbtn = make_button(root.panel, _("Set"), root.do_bedtemp, ("Switch Heated Bed On"), size = (38, -1), style = wx.BU_EXACTFIT)
        root.printerControls.append(root.setbbtn)
        self.Add(root.setbbtn, pos = (3, 4), span = (1, 1))

        root.btemp.SetValue(str(root.settings.last_bed_temperature))
        root.htemp.SetValue(str(root.settings.last_temperature))

        ## added for an error where only the bed would get (pla) or (abs).
        #This ensures, if last temp is a default pla or abs, it will be marked so.
        # if it is not, then a (user) remark is added. This denotes a manual entry

        for i in btemp_choices:
            if i.split()[0] == str(root.settings.last_bed_temperature).split('.')[0] or i.split()[0] == str(root.settings.last_bed_temperature):
                root.btemp.SetValue(i)
        for i in htemp_choices:
            if i.split()[0] == str(root.settings.last_temperature).split('.')[0] or i.split()[0] == str(root.settings.last_temperature) :
                root.htemp.SetValue(i)

        if( '(' not in root.btemp.Value):
            root.btemp.SetValue(root.btemp.Value + ' (user)')
        if( '(' not in root.htemp.Value):
            root.htemp.SetValue(root.htemp.Value + ' (user)')

        root.tempdisp = wx.StaticText(root.panel,-1, "")

        root.edist = wx.SpinCtrl(root.panel,-1, "5", min = 0, max = 1000, size = (60,-1))
        root.edist.SetBackgroundColour((225, 200, 200))
        root.edist.SetForegroundColour("black")
        self.Add(root.edist, pos = (4, 2), span = (1, 2))
        self.Add(wx.StaticText(root.panel,-1, _("mm")), pos = (4, 4), span = (1, 1))
        root.edist.SetToolTip(wx.ToolTip("Amount to Extrude or Retract (mm)"))
        root.efeedc = wx.SpinCtrl(root.panel,-1, str(root.settings.e_feedrate), min = 0, max = 50000, size = (60,-1))
        root.efeedc.SetToolTip(wx.ToolTip("Extrude / Retract speed (mm/min)"))
        root.efeedc.SetBackgroundColour((225, 200, 200))
        root.efeedc.SetForegroundColour("black")
        root.efeedc.Bind(wx.EVT_SPINCTRL, root.setfeeds)
        self.Add(root.efeedc, pos = (5, 2), span = (1, 2))
        self.Add(wx.StaticText(root.panel,-1, _("mm/\nmin")), pos = (5, 4), span = (1, 1))
        root.xyfeedc.Bind(wx.EVT_SPINCTRL, root.setfeeds)
        root.zfeedc.Bind(wx.EVT_SPINCTRL, root.setfeeds)
        root.zfeedc.SetBackgroundColour((180, 255, 180))
        root.zfeedc.SetForegroundColour("black")

        root.graph = Graph(root.panel, wx.ID_ANY)
        self.Add(root.graph, pos = (4, 5), span = (2, 1))
        self.Add(root.tempdisp, pos = (6, 0), span = (1, 6))

class VizPane(wx.BoxSizer):

    def __init__(self, root):
        super(VizPane, self).__init__(wx.VERTICAL)
        root.gviz = gviz.gviz(root.panel, (300, 300),
            build_dimensions = root.build_dimensions_list,
            grid = (root.settings.preview_grid_step1, root.settings.preview_grid_step2),
            extrusion_width = root.settings.preview_extrusion_width)
        root.gviz.SetToolTip(wx.ToolTip("Click to examine / edit\n  layers of loaded file"))
        root.gviz.showall = 1
        try:
            raise ""
            import printrun.stlview
            root.gwindow = printrun.stlview.GCFrame(None, wx.ID_ANY, 'Gcode view, shift to move view, mousewheel to set layer', size = (600, 600))
        except:
            root.gwindow = gviz.window([],
            build_dimensions = root.build_dimensions_list,
            grid = (root.settings.preview_grid_step1, root.settings.preview_grid_step2),
            extrusion_width = root.settings.preview_extrusion_width)
        root.gviz.Bind(wx.EVT_LEFT_DOWN, root.showwin)
        root.gwindow.Bind(wx.EVT_CLOSE, lambda x:root.gwindow.Hide())
        self.Add(root.gviz, 1, flag = wx.SHAPED)
        root.centersizer = wx.GridBagSizer()
        self.Add(root.centersizer, 0, flag = wx.EXPAND)

class LogPane(wx.BoxSizer):

    def __init__(self, root):
        super(LogPane, self).__init__(wx.VERTICAL)
        root.lowerrsizer = self
        root.logbox = wx.TextCtrl(root.panel, style = wx.TE_MULTILINE, size = (350,-1))
        root.logbox.SetMinSize((100,-1))
        root.logbox.SetEditable(0)
        self.Add(root.logbox, 1, wx.EXPAND)
        lbrs = wx.BoxSizer(wx.HORIZONTAL)
        root.commandbox = wx.TextCtrl(root.panel, style = wx.TE_PROCESS_ENTER)
        root.commandbox.SetToolTip(wx.ToolTip("Send commands to printer\n(Type 'help' for simple\nhelp function)"))
        root.commandbox.Bind(wx.EVT_TEXT_ENTER, root.sendline)
        root.commandbox.Bind(wx.EVT_CHAR, root.cbkey)
        root.commandbox.history = [u""]
        root.commandbox.histindex = 1
        #root.printerControls.append(root.commandbox)
        lbrs.Add(root.commandbox, 1)
        root.sendbtn = make_button(root.panel, _("Send"), root.sendline, _("Send Command to Printer"), style = wx.BU_EXACTFIT, container = lbrs)
        #root.printerControls.append(root.sendbtn)
        self.Add(lbrs, 0, wx.EXPAND)

class MainToolbar(wx.BoxSizer):

    def __init__(self, root):
        super(MainToolbar, self).__init__(wx.HORIZONTAL)
        root.rescanbtn = make_sized_button(root.panel, _("Port"), root.rescanports, _("Communication Settings\nClick to rescan ports"))
        self.Add(root.rescanbtn, 0, wx.TOP|wx.LEFT, 0)

        root.serialport = wx.ComboBox(root.panel, -1,
                choices = root.scanserial(),
<<<<<<< HEAD
                style = wx.CB_DROPDOWN, size = (150, 25))
=======
                style = wx.CB_DROPDOWN, size = (-1, 25))
>>>>>>> 70ca8ace
        root.serialport.SetToolTip(wx.ToolTip("Select Port Printer is connected to"))
        root.rescanports()
        self.Add(root.serialport)

        self.Add(wx.StaticText(root.panel,-1, "@"), 0, wx.RIGHT|wx.ALIGN_CENTER, 0)
        root.baud = wx.ComboBox(root.panel, -1,
                choices = ["2400", "9600", "19200", "38400", "57600", "115200", "250000"],
                style = wx.CB_DROPDOWN,  size = (100, 25))
        root.baud.SetToolTip(wx.ToolTip("Select Baud rate for printer communication"))
        try:
            root.baud.SetValue("115200")
            root.baud.SetValue(str(root.settings.baudrate))
        except:
            pass
        self.Add(root.baud)
        root.connectbtn = make_sized_button(root.panel, _("Connect"), root.connect, _("Connect to the printer"), self)

        root.resetbtn = make_autosize_button(root.panel, _("Reset"), root.reset, _("Reset the printer"), self)
        root.loadbtn = make_autosize_button(root.panel, _("Load file"), root.loadfile, _("Load a 3D model file"), self)
        root.platebtn = make_autosize_button(root.panel, _("Compose"), root.plate, _("Simple Plater System"), self)
        root.sdbtn = make_autosize_button(root.panel, _("SD"), root.sdmenu, _("SD Card Printing"), self)
        root.printerControls.append(root.sdbtn)
        root.printbtn = make_sized_button(root.panel, _("Print"), root.printfile, _("Start Printing Loaded File"), self)
        root.printbtn.Disable()
        root.pausebtn = make_sized_button(root.panel, _("Pause"), root.pause, _("Pause Current Print"), self)
        root.recoverbtn = make_sized_button(root.panel, _("Recover"), root.recover, _("Recover previous Print"), self)

class MainWindow(wx.Frame):
    
    def __init__(self, *args, **kwargs):
        super(MainWindow, self).__init__(*args, **kwargs)
        # this list will contain all controls that should be only enabled
        # when we're connected to a printer
        self.printerControls = []

    def createGui(self):
        self.mainsizer = wx.BoxSizer(wx.VERTICAL)
        self.uppersizer = MainToolbar(self)
        self.lowersizer = wx.BoxSizer(wx.HORIZONTAL)
        self.lowersizer.Add(LeftPane(self), 0)
        self.lowersizer.Add(VizPane(self), 1, wx.EXPAND|wx.ALIGN_CENTER_HORIZONTAL)
        self.lowersizer.Add(LogPane(self), 1, wx.EXPAND)
        self.mainsizer.Add(self.uppersizer, 0)
        self.mainsizer.Add(self.lowersizer, 1, wx.EXPAND)
        self.panel.SetSizer(self.mainsizer)
        self.status = self.CreateStatusBar()
        self.status.SetStatusText(_("Not connected to printer."))
        self.panel.Bind(wx.EVT_MOUSE_EVENTS, self.editbutton)
        self.Bind(wx.EVT_CLOSE, self.kill)

        self.mainsizer.Layout()
        self.mainsizer.Fit(self)
        # This prevents resizing below a reasonnable value
        # We sum the lowersizer (left pane / viz / log) min size
        # the toolbar height and the statusbar/menubar sizes
        minsize = self.lowersizer.GetMinSize() # lower pane
        minsize[1] += self.uppersizer.GetMinSize()[1] # toolbar height
        self.SetMinSize(self.ClientToWindowSize(minsize)) # client to window

        # disable all printer controls until we connect to a printer
        self.pausebtn.Disable()
        self.recoverbtn.Disable()
        for i in self.printerControls:
            i.Disable()

        #self.panel.Fit()
        self.cbuttons_reload()<|MERGE_RESOLUTION|>--- conflicted
+++ resolved
@@ -224,11 +224,7 @@
 
         root.serialport = wx.ComboBox(root.panel, -1,
                 choices = root.scanserial(),
-<<<<<<< HEAD
-                style = wx.CB_DROPDOWN, size = (150, 25))
-=======
                 style = wx.CB_DROPDOWN, size = (-1, 25))
->>>>>>> 70ca8ace
         root.serialport.SetToolTip(wx.ToolTip("Select Port Printer is connected to"))
         root.rescanports()
         self.Add(root.serialport)
