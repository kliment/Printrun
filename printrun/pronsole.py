--- conflicted
+++ resolved
@@ -166,13 +166,9 @@
         self.promptstrs = {"offline": "%(bold)soffline>%(normal)s ",
                            "fallback": "%(bold)s%(red)s%(port)s%(white)s PC>%(normal)s ",
                            "macro": "%(bold)s..>%(normal)s ",
-<<<<<<< HEAD
-                           "online": "%(bold)sT:%(extruder_temp_fancy)s%(progress_fancy)s>%(normal)s "}
+                           "online": "%(bold)s%(green)s%(port)s%(white)s %(extruder_temp_fancy)s%(progress_fancy)s>%(normal)s "}
         self.spool_manager = spoolmanager.SpoolManager(self)
         self.current_tool = 0   # Keep track of the extruder being used
-=======
-                           "online": "%(bold)s%(green)s%(port)s%(white)s %(extruder_temp_fancy)s%(progress_fancy)s>%(normal)s "}
->>>>>>> bf35cfa9
 
     #  --------------------------------------------------------------
     #  General console handling
