*.pyc
.pronsolerc
*.swp
*.bak
uploads
.DS_Store
.vagrant
prontserve-env
pronterface.spec
printrun/gcoder_line.c
printrun/gcoder_line*.so
printrun/gcoder_line*.pyd
.project
.pydevproject
/build/
/dist/
/venv/
/.vscode/
<<<<<<< HEAD
/wheelhouse/
*.egg-info/
=======
/v3/
/.vs/
/dist
/slic3rconf.ini
>>>>>>> 873b5680
<|MERGE_RESOLUTION|>--- conflicted
+++ resolved
@@ -16,12 +16,11 @@
 /dist/
 /venv/
 /.vscode/
-<<<<<<< HEAD
+
 /wheelhouse/
 *.egg-info/
-=======
+
 /v3/
 /.vs/
 /dist
 /slic3rconf.ini
->>>>>>> 873b5680
