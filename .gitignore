--- conflicted
+++ resolved
@@ -15,13 +15,4 @@
 /build/
 
 /venv/
-/.vscode/
-<<<<<<< HEAD
-/wheelhouse/
-*.egg-info/
-=======
-/.vs
-/v3
-/slic3rconf.ini
-/dist/locale
->>>>>>> 305b2112
+/.vscode/