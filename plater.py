--- conflicted
+++ resolved
@@ -89,11 +89,7 @@
         newrow = 0
         max = [0,0]
         for i in self.models:
-<<<<<<< HEAD
-            self.models[i].offsets[2]=-1.0*min(self.models[i].facetsminz)[0]
-=======
             self.models[i].offsets[2]=-1.0*self.models[i].dims[4]
->>>>>>> 0da65f14
             x = abs(self.models[i].dims[0] - self.models[i].dims[1])
             y = abs(self.models[i].dims[2] - self.models[i].dims[3])
             centre = [x/2, y/2]
